# Startup Logos

This firmware supports a user created bootup logo.
By default there is _not_ one included in the firmware, as this means that once flashed they generally stay.

## Generating the Logo files

The [Python script](https://github.com/Ralim/ts100/blob/master/Bootup%20Logo/python_logo_converter/img2ts100.py) converts an image passed into it on the command line to a HEX file to be uploaded to the iron in DFU mode (similar to the process described above). The image can be in color and any size, but it will be resized and converted to 1-bit color. However, it looks best if you create a 96x16 image in an image editor and color the pixels black or white manually.

The converter requires at least Python 3 and Pillow (if you don't have it, it will tell you to install PIL, which is an old version of the same thing). See [this page](https://stackoverflow.com/a/20061019/6705343) on StackOverflow about installing it.

What works can vary, but this command may work:

`python3 -m pip install Pillow`

Then, to convert an image:

`python3 img2ts100.py infile.png outfile.hex`

Run `python3 img2ts100.py --help` to see available options.

## Flashing the Logo

### Miniware (TS100/TS80/TS80P)

Upload the HEX file to the iron in DFU mode and, if the file's extension changes to .RDY, your custom splash screen should show up on startup.
You perform this the same way as if you were flashing a new firmware, and all of the existing notes around this apply.

### Pinecil

For the Pinecil, we require to flash the logo using dfu-util instead, which will only take `.bin` files rather than `.hex`.
To flash the logo, use the following steps:


<<<<<<< HEAD
 - `python3 img2ts100.py input.png logo.bin`
 - `dfu-util -d 28e9:0189 -a 0 -D logo.bin -s 0x0801F800`

 The converter will create a binary file if the .bin extension is used. Use dfu-util to flash it in the right location.

=======
 - `python3 img2ts100.py input.png logo.hex`
 - `objcopy -I ihex -O binary logo.hex logo.bin`
 - `dfu-util -d 28e9:0189 -a 0 -D logo.bin -s 0x0801F800`

 This will use the objcopy tool to convert the hex to a binary file, and then use dfu-util to flash it in the right location.
 If you do not have an `objcopy` command you can install the `binutils` suite using your OSs package manager. 
 Maybe you also have already installed the riscv-nuclei toolchain, then you can use `riscv-nuclei-elf-objcopy`.
 Generally you can use any objcopy tool from any toolchain you do have.

>>>>>>> f15069b9
<|MERGE_RESOLUTION|>--- conflicted
+++ resolved
@@ -1,51 +1,37 @@
-# Startup Logos
-
-This firmware supports a user created bootup logo.
-By default there is _not_ one included in the firmware, as this means that once flashed they generally stay.
-
-## Generating the Logo files
-
-The [Python script](https://github.com/Ralim/ts100/blob/master/Bootup%20Logo/python_logo_converter/img2ts100.py) converts an image passed into it on the command line to a HEX file to be uploaded to the iron in DFU mode (similar to the process described above). The image can be in color and any size, but it will be resized and converted to 1-bit color. However, it looks best if you create a 96x16 image in an image editor and color the pixels black or white manually.
-
-The converter requires at least Python 3 and Pillow (if you don't have it, it will tell you to install PIL, which is an old version of the same thing). See [this page](https://stackoverflow.com/a/20061019/6705343) on StackOverflow about installing it.
-
-What works can vary, but this command may work:
-
-`python3 -m pip install Pillow`
-
-Then, to convert an image:
-
-`python3 img2ts100.py infile.png outfile.hex`
-
-Run `python3 img2ts100.py --help` to see available options.
-
-## Flashing the Logo
-
-### Miniware (TS100/TS80/TS80P)
-
-Upload the HEX file to the iron in DFU mode and, if the file's extension changes to .RDY, your custom splash screen should show up on startup.
-You perform this the same way as if you were flashing a new firmware, and all of the existing notes around this apply.
-
-### Pinecil
-
-For the Pinecil, we require to flash the logo using dfu-util instead, which will only take `.bin` files rather than `.hex`.
-To flash the logo, use the following steps:
-
-
-<<<<<<< HEAD
- - `python3 img2ts100.py input.png logo.bin`
- - `dfu-util -d 28e9:0189 -a 0 -D logo.bin -s 0x0801F800`
-
- The converter will create a binary file if the .bin extension is used. Use dfu-util to flash it in the right location.
-
-=======
- - `python3 img2ts100.py input.png logo.hex`
- - `objcopy -I ihex -O binary logo.hex logo.bin`
- - `dfu-util -d 28e9:0189 -a 0 -D logo.bin -s 0x0801F800`
-
- This will use the objcopy tool to convert the hex to a binary file, and then use dfu-util to flash it in the right location.
- If you do not have an `objcopy` command you can install the `binutils` suite using your OSs package manager. 
- Maybe you also have already installed the riscv-nuclei toolchain, then you can use `riscv-nuclei-elf-objcopy`.
- Generally you can use any objcopy tool from any toolchain you do have.
-
->>>>>>> f15069b9
+# Startup Logos
+
+This firmware supports a user created bootup logo.
+By default there is _not_ one included in the firmware, as this means that once flashed they generally stay.
+
+## Generating the Logo files
+
+The [Python script](https://github.com/Ralim/ts100/blob/master/Bootup%20Logo/python_logo_converter/img2ts100.py) converts an image passed into it on the command line to a HEX file to be uploaded to the iron in DFU mode (similar to the process described above). The image can be in color and any size, but it will be resized and converted to 1-bit color. However, it looks best if you create a 96x16 image in an image editor and color the pixels black or white manually.
+
+The converter requires at least Python 3 and Pillow (if you don't have it, it will tell you to install PIL, which is an old version of the same thing). See [this page](https://stackoverflow.com/a/20061019/6705343) on StackOverflow about installing it.
+
+What works can vary, but this command may work:
+
+`python3 -m pip install Pillow`
+
+Then, to convert an image:
+
+`python3 img2ts100.py infile.png outfile.hex`
+
+Run `python3 img2ts100.py --help` to see available options.
+
+## Flashing the Logo
+
+### Miniware (TS100/TS80/TS80P)
+
+Upload the HEX file to the iron in DFU mode and, if the file's extension changes to .RDY, your custom splash screen should show up on startup.
+You perform this the same way as if you were flashing a new firmware, and all of the existing notes around this apply.
+
+### Pinecil
+
+For the Pinecil, we require to flash the logo using dfu-util instead, which will only take `.bin` files rather than `.hex`.
+To flash the logo, use the following steps:
+
+ - `python3 img2ts100.py input.png logo.bin`
+ - `dfu-util -d 28e9:0189 -a 0 -D logo.bin -s 0x0801F800`
+
+ The converter will create a binary file if the .bin extension is used. Use dfu-util to flash it in the right location.