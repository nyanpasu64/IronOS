--- conflicted
+++ resolved
@@ -1,355 +1,319 @@
-
-ifndef model
-model:=TS100
-endif
-OUTPUT_EXE=$(model)_$(lang)
-ifndef lang
-lang:= EN
-endif
-
-
-
-# Discover the source files to build
-<<<<<<< HEAD
-=======
-SOURCE := $(shell find . -type f -name '*.c')
-SOURCE_CPP := $(shell find . -type f -name '*.cpp')
-S_SRCS := $(shell find . -type f -name '*.s') 
->>>>>>> aa7a0350
-
-
-# Enumerate all of the include directories
-APP_INC_DIR = ./Core/Inc
-INC_CMSIS_DEVICE = ./Core/BSP/Miniware/Vendor/CMSIS/Device/ST/STM32F1xx/Include
-CMSIS_CORE_INC_DIR = ./Core/BSP/Miniware/Vendor/CMSIS/Include
-HAL_INC_DIR = ./Core/BSP/Miniware/Vendor/STM32F1xx_HAL_Driver/Inc
-HAL_LEGACY_INC_DIR = ./Core/BSP/Miniware/Vendor/STM32F1xx_HAL_Driver/Inc/Legacy
-FRTOS_CMIS_INC_DIR = ./Middlewares/Third_Party/FreeRTOS/Source/CMSIS_RTOS
-FRTOS_INC_DIR = ./Middlewares/Third_Party/FreeRTOS/Source/include
-DRIVER_INC_DIR =./Core/Drivers
-BSP_INC_DIR = ./Core/BSP
-THREADS_INC_DIR = ./Core/Threads
-MINIWARE_INC_DIR = ./Core/BSP/Miniware
-PINE_INC_DIR = ./Core/BSP/Pine64
-PINE_VENDOR_INC_DIR = ./Core/BSP/Pine64/Vendor/Lib
-PINE_RISCV_INC_DIR = ./Core/BSP/Pine64/Vendor/RISCV
-PINE_N200_INC_DIR = ./Core/BSP/Pine64/N200
-SOURCE_THREADS_DIR = ./Core/Threads
-SOURCE_CORE_DIR = ./Core/Src
-SOURCE_DRIVERS_DIR = ./Core/Drivers
-INC_PD_DRIVERS_DIR = ./Core/Drivers/FUSB302
-SOURCE_MIDDLEWARES_DIR = ./Middlewares
-
-# Device dependent settings
-ifeq ($(model),$(filter $(model),TS100 TS80 TS80P))
-$(info Building for Miniware )
-DEVICE_INCLUDES = -I$(MINIWARE_INC_DIR) \
-	-I$(INC_CMSIS_DEVICE)\
-	-I$(CMSIS_CORE_INC_DIR)	\
-	-I$(HAL_INC_DIR)	\
-	-I$(HAL_LEGACY_INC_DIR)	\
-	-I$(INC_PD_DRIVERS_DIR)
-DEVICE_BSP_DIR = ./Core/BSP/Miniware
-S_SRCS := ./Startup/startup_stm32f103t8ux.S
-LDSCRIPT=stm32f103.ld
-DEV_GLOBAL_DEFS= -D STM32F103T8Ux -D STM32F1 -D STM32 -D USE_HAL_DRIVER -D STM32F103xB -D USE_RTOS_SYSTICK -D GCC_ARMCM3		\
-		-D ARM_MATH_CM3 	\
-		-D STM32F10X_MD		
-DEV_LDFLAGS=
-DEV_AFLAGS= 
-DEV_CFLAGS= 
-DEV_CXXFLAGS= 
-endif
-
-ifeq ($(model),Pinecil)
-DEVICE_INCLUDES = -I$(PINE_INC_DIR) \
--I$(PINE_INC_DIR)/N200 \
-	-I$(PINE_VENDOR_INC_DIR) \
-	-I$(PINE_RISCV_INC_DIR) \
-	-I$(PINE_N200_INC_DIR)\
-	-I$(INC_PD_DRIVERS_DIR)
-	
-DEVICE_BSP_DIR = ./Core/BSP/Pine64
-S_SRCS := $(shell find $(PINE_INC_DIR) -type f -name '*.S')
-ASM_INC = -I$(PINE_RISCV_INC_DIR)
-LDSCRIPT=GD32VF103xB.ld
-DEV_LDFLAGS=-nostartfiles
-DEV_AFLAGS = -msmall-data-limit=8 -fmessage-length=0 -fsigned-char -ffunction-sections -fdata-sections
-DEV_CFLAGS= -MMD -MP -MF"$(@:%.o=%.d)" -MT"$(@:%.o=%.d)" 
-DEV_CXXFLAGS= -MMD -MP -MF"$(@:%.o=%.d)" -MT"$(@:%.o=%.d)" 
-endif
-
-INCLUDES = -I$(APP_INC_DIR)	\
-	-I$(FRTOS_CMIS_INC_DIR)	\
-	-I$(FRTOS_INC_DIR)	\
-	-I$(DRIVER_INC_DIR) \
-	-I$(BSP_INC_DIR) \
-	-I$(THREADS_INC_DIR) \
-	  $(DEVICE_INCLUDES) 
-	  
-SOURCE := $(shell find $(SOURCE_THREADS_DIR) -type f -name '*.c') \
-$(shell find $(SOURCE_CORE_DIR) -type f -name '*.c') \
-$(shell find $(SOURCE_DRIVERS_DIR) -type f -name '*.c') \
-$(shell find $(DEVICE_BSP_DIR) -type f -name '*.c') \
-$(shell find $(SOURCE_MIDDLEWARES_DIR) -type f -name '*.c') 
-SOURCE_CPP := $(shell find $(SOURCE_THREADS_DIR) -type f -name '*.cpp') \
-$(shell find $(SOURCE_CORE_DIR) -type f -name '*.cpp') \
-$(shell find $(SOURCE_DRIVERS_DIR) -type f -name '*.cpp') \
-$(shell find $(DEVICE_BSP_DIR) -type f -name '*.cpp') \
-$(shell find $(SOURCE_MIDDLEWARES_DIR) -type f -name '*.cpp') 
-# output folder
-HEXFILE_DIR=Hexfile
-
-# temporary objects folder
-OUTPUT_DIR=Objects
-
-# code optimisation ------------------------------------------------------------
-<<<<<<< HEAD
-OPTIM_AS= -Wall 
-OPTIM=-Os -flto -ffat-lto-objects -finline-small-functions -findirect-inlining -fdiagnostics-color -ffunction-sections -fdata-sections
-=======
-OPTIM=-Os -flto -finline-small-functions -findirect-inlining -fdiagnostics-color -ffunction-sections -fdata-sections
->>>>>>> aa7a0350
-
-flash_size=64k
-bootldr_size=0x4000
-
-# global defines ---------------------------------------------------------------
-<<<<<<< HEAD
-GLOBAL_DEFINES +=  -D LANG_$(lang) -D LANG -D MODEL_$(model) $(DEV_GLOBAL_DEFS)
-
-# Enable debug code generation
-DEBUG=-g3
-	
-=======
-GLOBAL_DEFINES += -D STM32F103T8Ux -D STM32F1 -D STM32 -D USE_HAL_DRIVER -D STM32F103xB -D USE_RTOS_SYSTICK -D LANG_$(lang) -D LANG -D MODEL_$(model) -DVECT_TAB_OFFSET=$(bootldr_size)U
-
-ifdef swd_enable
-	GLOBAL_DEFINES += -DSWD_ENABLE
-endif
-
-# Enable debug code generation
-DEBUG=-g3
-# Without debug code
-#DEBUG=
-
-
->>>>>>> aa7a0350
-# libs -------------------------------------------------------------------------
-LIBS=
-
-
-# ------------------------------------------------------------------------------
-COMPILER=gcc
-# arm-none-eabi is the general ARM compiler, 
-#riscv-none-embed- is the riscv compiler
-ifeq ($(model),$(filter $(model),TS100 TS80 TS80P))
-COMPILER_PREFIX=arm-none-eabi
-endif
-ifeq ($(model),Pinecil)
-COMPILER_PREFIX=riscv-nuclei-elf
-endif
-# programs ---------------------------------------------------------------------
-CC=$(COMPILER_PREFIX)-gcc
-CPP=$(COMPILER_PREFIX)-g++
-AS=$(COMPILER_PREFIX)-as
-GCOV=$(COMPILER_PREFIX)-gcov
-OBJCOPY=$(COMPILER_PREFIX)-objcopy
-OBJDUMP=$(COMPILER_PREFIX)-objdump
-SIZE=$(COMPILER_PREFIX)-size
-SREC=srec_cat
-SREC_INFO=srec_info
-
-ifeq ($(model),Pinecil)
-AS=$(COMPILER_PREFIX)-gcc -x assembler-with-cpp
-endif
-# compiler flags ---------------------------------------------------------------
-ifeq ($(model),$(filter $(model),TS100 TS80 TS80P))
-CPUFLAGS=		-mthumb 			\
-		-mcpu=cortex-m3 	\
-		-mfloat-abi=soft
-endif
-ifeq ($(model),Pinecil)
-CPUFLAGS= 	-march=rv32imac \
-			-mabi=ilp32 \
-			-mcmodel=medany  \
-			-DGD32VF103C_START \
-			-DUSE_STDPERIPH_DRIVER
-endif
-
-
-
-# linker flags -----------------------------------------------------------------
-LD_FILE = $(PINE_VENDOR_INC_DIR)/GD32VF103xB.lds
-LINKER_FLAGS=-Wl,--gc-sections 		\
-            -Wl,--wrap=malloc \
-			-Wl,--wrap=free \
-			-o$(OUT_HEXFILE).elf 	\
-			-Wl,-Map=$(OUT_HEXFILE).map \
-<<<<<<< HEAD
-			$(CPUFLAGS) \
-			-lm -Og -flto -Wl,--undefined=vTaskSwitchContext \
-			 -T$(LDSCRIPT) \
-			--specs=nano.specs \
-			 $(DEV_LDFLAGS)
-=======
-			-lm \
-			-Wl,--undefined=vTaskSwitchContext \
-			-Wl,--undefined=pxCurrentTCB \
-			-Wl,--defsym=__FLASH_SIZE__=$(flash_size) \
-			-Wl,--defsym=__BOOTLDR_SIZE__=$(bootldr_size) \
-			--specs=nano.specs
-
-# compiler flags ---------------------------------------------------------------
-CPUFLAGS=-D GCC_ARMCM3		\
-		-D ARM_MATH_CM3 	\
-		-D STM32F10X_MD		\
-		-mthumb 			\
-		-mcpu=cortex-m3 	\
-		-mfloat-abi=soft
->>>>>>> aa7a0350
-
-
-
-CHECKOPTIONS=		-Wall 				\
-			-Wextra				\
-			-Wunused			\
-			-Wcomment 			\
-			-Wtrigraphs			\
-			-Wuninitialized		\
-			-Wmissing-braces	\
-			-Wfloat-equal		\
-			-Wunreachable-code	\
-			-Wswitch-default	\
-			-Wreturn-type		\
-			-Wundef				\
-			-Wparentheses		\
-			-Wnonnull			\
-			-Winit-self			\
-			-Wmissing-include-dirs	\
-			-Wsequence-point	\
-			-Wswitch			\
-			-Wformat			\
-			-Wsign-compare		\
-			-Waddress			\
-			-Waggregate-return	\
-			-Wmissing-field-initializers	\
-			-Winline			\
-			-Wshadow			\
-			-Wno-unused-parameter \
-			-Wdouble-promotion \
-			-Werror
-
-
-CHECKOPTIONS_C=		-Wbad-function-cast
-
-
-CXXFLAGS=$(CPUFLAGS) \
-		$(DEBUG) 			\
-		$(INCLUDES) \
-		$(GLOBAL_DEFINES) 	\
-		-D${COMPILER}  		\
-		-MMD 				\
-		$(CHECKOPTIONS)		\
-		-std=c++11			\
-		$(OPTIM) 			\
-		-fno-common			\
-		-ffreestanding		\
-		-fno-rtti 			\
-		-fno-exceptions 	\
-		-fno-non-call-exceptions \
-		-fno-use-cxa-atexit		\
-		-fno-strict-aliasing 		\
-		-fno-rtti 			\
-		-fno-exceptions		\
-		-fno-threadsafe-statics \
-		$(DEV_CXXFLAGS)
-
-
-CFLAGS=$(CPUFLAGS)          \
-		$(DEBUG) 			\
-		$(INCLUDES) 		\
-		$(CHECKOPTIONS_C) 	\
-		$(GLOBAL_DEFINES) 	\
-		-D${COMPILER}  		\
-		-MMD 				\
-		-std=gnu99			\
-		$(OPTIM) 			\
-		$(DEV_CFLAGS)       \
-		-fno-common			\
-		-ffreestanding		\
-		-c 
-		
-		
-AFLAGS=$(CPUFLAGS) \
-		$(OPTIM_AS) \
-		$(DEBUG) \
-		$(ASM_INC) \
-		$(DEV_AFLAGS)
-
-
-
-
-
-OBJS = $(SOURCE:.c=.o)
-OBJS_CPP = $(SOURCE_CPP:.cpp=.o)
-OBJS_S = $(S_SRCS:.S=.o)
-
-
-
-OUT_OBJS=$(addprefix $(OUTPUT_DIR)/,$(OBJS))
-OUT_OBJS_CPP=$(addprefix $(OUTPUT_DIR)/,$(OBJS_CPP))
-OUT_OBJS_S=$(addprefix $(OUTPUT_DIR)/,$(OBJS_S))
-OUT_HEXFILE=$(addprefix $(HEXFILE_DIR)/,$(OUTPUT_EXE))
-
-all: $(OUT_HEXFILE).hex $(OUT_HEXFILE).bin
-
-#
-# The rule to create the target directory
-#
-
-# Create hexfile
-%.hex : %.elf
-	$(SIZE) $^
-	$(OBJCOPY) $^ -O ihex $@
-
-%.bin : %.elf
-	$(SIZE) $^
-	$(OBJCOPY) $^ -O binary $@
-
-$(OUT_HEXFILE).elf : $(OUT_OBJS_S) $(OUT_OBJS) $(OUT_OBJS_CPP)  Makefile $(LDSCRIPT)
-	@test -d $(@D) || mkdir -p $(@D)
-	@echo Linking $(OUTPUT_EXE).elf
-	@$(CPP) $(CXXFLAGS) $(OUT_OBJS) $(OUT_OBJS_CPP) $(OUT_OBJS_S) $(LIBS) $(LINKER_FLAGS)
-
-$(OUT_OBJS): $(OUTPUT_DIR)/%.o : %.c Makefile
-	@test -d $(@D) || mkdir -p $(@D)
-	@echo Compiling ${<}
-	@echo @$(CC) -c $(CFLAGS) $< -o $@
-	@$(CC) -c $(CFLAGS) $< -o $@
-	@$(OBJDUMP) -d -S $@ > $@.lst
-
-$(OUT_OBJS_CPP): $(OUTPUT_DIR)/%.o : %.cpp Makefile
-	@test -d $(@D) || mkdir -p $(@D)
-	@echo Compiling ${<}
-	@$(CPP) -c $(CXXFLAGS) $< -o $@
-	@$(OBJDUMP) -d -S $@ > $@.lst
-
-$(OUT_OBJS_S): $(OUTPUT_DIR)/%.o: %.S Makefile
-	@test -d $(@D) || mkdir -p $(@D)
-	@echo 'Building file: $<'
-	@echo 'Invoking: MCU GCC Assembler'
-	@$(AS) -c $(AFLAGS)  $< -o $@
-	@echo 'Finished building: $<'
-	@echo ' '
-
-
-clean :
-	rm -Rf $(OUTPUT_DIR)
-	rm -Rf $(HEXFILE_DIR)
-
-
-# pull in dependency info for *existing* .o files
--include $(OUT_OBJS:.o=.d)
--include $(OUT_OBJS_CPP:.o=.d)
-
+
+ifndef model
+model:=TS100
+endif
+OUTPUT_EXE=$(model)_$(lang)
+ifndef lang
+lang:= EN
+endif
+
+
+
+# Discover the source files to build
+
+
+# Enumerate all of the include directories
+APP_INC_DIR = ./Core/Inc
+INC_CMSIS_DEVICE = ./Core/BSP/Miniware/Vendor/CMSIS/Device/ST/STM32F1xx/Include
+CMSIS_CORE_INC_DIR = ./Core/BSP/Miniware/Vendor/CMSIS/Include
+HAL_INC_DIR = ./Core/BSP/Miniware/Vendor/STM32F1xx_HAL_Driver/Inc
+HAL_LEGACY_INC_DIR = ./Core/BSP/Miniware/Vendor/STM32F1xx_HAL_Driver/Inc/Legacy
+FRTOS_CMIS_INC_DIR = ./Middlewares/Third_Party/FreeRTOS/Source/CMSIS_RTOS
+FRTOS_INC_DIR = ./Middlewares/Third_Party/FreeRTOS/Source/include
+DRIVER_INC_DIR =./Core/Drivers
+BSP_INC_DIR = ./Core/BSP
+THREADS_INC_DIR = ./Core/Threads
+MINIWARE_INC_DIR = ./Core/BSP/Miniware
+PINE_INC_DIR = ./Core/BSP/Pine64
+PINE_VENDOR_INC_DIR = ./Core/BSP/Pine64/Vendor/Lib
+PINE_RISCV_INC_DIR = ./Core/BSP/Pine64/Vendor/RISCV
+PINE_N200_INC_DIR = ./Core/BSP/Pine64/N200
+SOURCE_THREADS_DIR = ./Core/Threads
+SOURCE_CORE_DIR = ./Core/Src
+SOURCE_DRIVERS_DIR = ./Core/Drivers
+INC_PD_DRIVERS_DIR = ./Core/Drivers/FUSB302
+SOURCE_MIDDLEWARES_DIR = ./Middlewares
+
+# Device dependent settings
+ifeq ($(model),$(filter $(model),TS100 TS80 TS80P))
+$(info Building for Miniware )
+DEVICE_INCLUDES = -I$(MINIWARE_INC_DIR) \
+	-I$(INC_CMSIS_DEVICE)\
+	-I$(CMSIS_CORE_INC_DIR)	\
+	-I$(HAL_INC_DIR)	\
+	-I$(HAL_LEGACY_INC_DIR)	\
+	-I$(INC_PD_DRIVERS_DIR)
+DEVICE_BSP_DIR = ./Core/BSP/Miniware
+S_SRCS := ./Startup/startup_stm32f103t8ux.S
+LDSCRIPT=stm32f103.ld
+DEV_GLOBAL_DEFS= -D STM32F103T8Ux -D STM32F1 -D STM32 -D USE_HAL_DRIVER -D STM32F103xB -D USE_RTOS_SYSTICK -D GCC_ARMCM3		\
+		-D ARM_MATH_CM3 	\
+		-D STM32F10X_MD		
+DEV_LDFLAGS=
+DEV_AFLAGS= 
+DEV_CFLAGS= 
+DEV_CXXFLAGS= 
+endif
+
+ifeq ($(model),Pinecil)
+DEVICE_INCLUDES = -I$(PINE_INC_DIR) \
+-I$(PINE_INC_DIR)/N200 \
+	-I$(PINE_VENDOR_INC_DIR) \
+	-I$(PINE_RISCV_INC_DIR) \
+	-I$(PINE_N200_INC_DIR)\
+	-I$(INC_PD_DRIVERS_DIR)
+	
+DEVICE_BSP_DIR = ./Core/BSP/Pine64
+S_SRCS := $(shell find $(PINE_INC_DIR) -type f -name '*.S')
+ASM_INC = -I$(PINE_RISCV_INC_DIR)
+LDSCRIPT=GD32VF103xB.ld
+DEV_LDFLAGS=-nostartfiles
+DEV_AFLAGS = -msmall-data-limit=8 -fmessage-length=0 -fsigned-char -ffunction-sections -fdata-sections
+DEV_CFLAGS= -MMD -MP -MF"$(@:%.o=%.d)" -MT"$(@:%.o=%.d)" 
+DEV_CXXFLAGS= -MMD -MP -MF"$(@:%.o=%.d)" -MT"$(@:%.o=%.d)" 
+endif
+
+INCLUDES = -I$(APP_INC_DIR)	\
+	-I$(FRTOS_CMIS_INC_DIR)	\
+	-I$(FRTOS_INC_DIR)	\
+	-I$(DRIVER_INC_DIR) \
+	-I$(BSP_INC_DIR) \
+	-I$(THREADS_INC_DIR) \
+	  $(DEVICE_INCLUDES) 
+	  
+SOURCE := $(shell find $(SOURCE_THREADS_DIR) -type f -name '*.c') \
+$(shell find $(SOURCE_CORE_DIR) -type f -name '*.c') \
+$(shell find $(SOURCE_DRIVERS_DIR) -type f -name '*.c') \
+$(shell find $(DEVICE_BSP_DIR) -type f -name '*.c') \
+$(shell find $(SOURCE_MIDDLEWARES_DIR) -type f -name '*.c') 
+SOURCE_CPP := $(shell find $(SOURCE_THREADS_DIR) -type f -name '*.cpp') \
+$(shell find $(SOURCE_CORE_DIR) -type f -name '*.cpp') \
+$(shell find $(SOURCE_DRIVERS_DIR) -type f -name '*.cpp') \
+$(shell find $(DEVICE_BSP_DIR) -type f -name '*.cpp') \
+$(shell find $(SOURCE_MIDDLEWARES_DIR) -type f -name '*.cpp') 
+# output folder
+HEXFILE_DIR=Hexfile
+
+# temporary objects folder
+OUTPUT_DIR=Objects
+
+# code optimisation ------------------------------------------------------------
+OPTIM_AS= -Wall 
+OPTIM=-Os -flto  -finline-small-functions -findirect-inlining -fdiagnostics-color -ffunction-sections -fdata-sections
+
+flash_size=64k
+bootldr_size=0x4000
+
+# global defines ---------------------------------------------------------------
+GLOBAL_DEFINES +=  -D LANG_$(lang) -D LANG -D MODEL_$(model) $(DEV_GLOBAL_DEFS)
+
+ifdef swd_enable
+	GLOBAL_DEFINES += -DSWD_ENABLE
+endif
+
+# Enable debug code generation
+DEBUG=-g3
+	
+# libs -------------------------------------------------------------------------
+LIBS=
+
+
+# ------------------------------------------------------------------------------
+COMPILER=gcc
+# arm-none-eabi is the general ARM compiler, 
+#riscv-none-embed- is the riscv compiler
+ifeq ($(model),$(filter $(model),TS100 TS80 TS80P))
+COMPILER_PREFIX=arm-none-eabi
+endif
+ifeq ($(model),Pinecil)
+COMPILER_PREFIX=riscv-nuclei-elf
+endif
+# programs ---------------------------------------------------------------------
+CC=$(COMPILER_PREFIX)-gcc
+CPP=$(COMPILER_PREFIX)-g++
+AS=$(COMPILER_PREFIX)-as
+GCOV=$(COMPILER_PREFIX)-gcov
+OBJCOPY=$(COMPILER_PREFIX)-objcopy
+OBJDUMP=$(COMPILER_PREFIX)-objdump
+SIZE=$(COMPILER_PREFIX)-size
+SREC=srec_cat
+SREC_INFO=srec_info
+
+ifeq ($(model),Pinecil)
+AS=$(COMPILER_PREFIX)-gcc -x assembler-with-cpp
+endif
+# compiler flags ---------------------------------------------------------------
+ifeq ($(model),$(filter $(model),TS100 TS80 TS80P))
+CPUFLAGS=		-mthumb 			\
+		-mcpu=cortex-m3 	\
+		-mfloat-abi=soft
+endif
+ifeq ($(model),Pinecil)
+CPUFLAGS= 	-march=rv32imac \
+			-mabi=ilp32 \
+			-mcmodel=medany  \
+			-DGD32VF103C_START \
+			-DUSE_STDPERIPH_DRIVER
+endif
+
+
+
+# linker flags -----------------------------------------------------------------
+LD_FILE = $(PINE_VENDOR_INC_DIR)/GD32VF103xB.lds
+LINKER_FLAGS=-Wl,--gc-sections 		\
+            -Wl,--wrap=malloc \
+			-Wl,--wrap=free \
+			-o$(OUT_HEXFILE).elf 	\
+			-Wl,-Map=$(OUT_HEXFILE).map \
+			$(CPUFLAGS) \
+			-lm -Og -flto -Wl,--undefined=vTaskSwitchContext \
+			 -T$(LDSCRIPT) \
+			-Wl,--defsym=__FLASH_SIZE__=$(flash_size) \
+			-Wl,--defsym=__BOOTLDR_SIZE__=$(bootldr_size) \
+			--specs=nano.specs \
+			 $(DEV_LDFLAGS)
+
+
+
+CHECKOPTIONS=		-Wall 				\
+			-Wextra				\
+			-Wunused			\
+			-Wcomment 			\
+			-Wtrigraphs			\
+			-Wuninitialized		\
+			-Wmissing-braces	\
+			-Wfloat-equal		\
+			-Wunreachable-code	\
+			-Wswitch-default	\
+			-Wreturn-type		\
+			-Wundef				\
+			-Wparentheses		\
+			-Wnonnull			\
+			-Winit-self			\
+			-Wmissing-include-dirs	\
+			-Wsequence-point	\
+			-Wswitch			\
+			-Wformat			\
+			-Wsign-compare		\
+			-Waddress			\
+			-Waggregate-return	\
+			-Wmissing-field-initializers	\
+			-Winline			\
+			-Wshadow			\
+			-Wno-unused-parameter \
+			-Wdouble-promotion \
+			-Werror
+
+
+CHECKOPTIONS_C=		-Wbad-function-cast
+
+
+CXXFLAGS=$(CPUFLAGS) \
+		$(DEBUG) 			\
+		$(INCLUDES) \
+		$(GLOBAL_DEFINES) 	\
+		-D${COMPILER}  		\
+		-MMD 				\
+		$(CHECKOPTIONS)		\
+		-std=c++11			\
+		$(OPTIM) 			\
+		-fno-common			\
+		-ffreestanding		\
+		-fno-rtti 			\
+		-fno-exceptions 	\
+		-fno-non-call-exceptions \
+		-fno-use-cxa-atexit		\
+		-fno-strict-aliasing 		\
+		-fno-rtti 			\
+		-fno-exceptions		\
+		-fno-threadsafe-statics \
+		$(DEV_CXXFLAGS)
+
+
+CFLAGS=$(CPUFLAGS)          \
+		$(DEBUG) 			\
+		$(INCLUDES) 		\
+		$(CHECKOPTIONS_C) 	\
+		$(GLOBAL_DEFINES) 	\
+		-D${COMPILER}  		\
+		-MMD 				\
+		-std=gnu99			\
+		$(OPTIM) 			\
+		$(DEV_CFLAGS)       \
+		-fno-common			\
+		-ffreestanding		\
+		-c 
+		
+		
+AFLAGS=$(CPUFLAGS) \
+		$(OPTIM_AS) \
+		$(DEBUG) \
+		$(ASM_INC) \
+		$(DEV_AFLAGS)
+
+
+
+
+
+OBJS = $(SOURCE:.c=.o)
+OBJS_CPP = $(SOURCE_CPP:.cpp=.o)
+OBJS_S = $(S_SRCS:.S=.o)
+
+
+
+OUT_OBJS=$(addprefix $(OUTPUT_DIR)/,$(OBJS))
+OUT_OBJS_CPP=$(addprefix $(OUTPUT_DIR)/,$(OBJS_CPP))
+OUT_OBJS_S=$(addprefix $(OUTPUT_DIR)/,$(OBJS_S))
+OUT_HEXFILE=$(addprefix $(HEXFILE_DIR)/,$(OUTPUT_EXE))
+
+all: $(OUT_HEXFILE).hex $(OUT_HEXFILE).bin
+
+#
+# The rule to create the target directory
+#
+
+# Create hexfile
+%.hex : %.elf
+	$(SIZE) $^
+	$(OBJCOPY) $^ -O ihex $@
+
+%.bin : %.elf
+	$(SIZE) $^
+	$(OBJCOPY) $^ -O binary $@
+
+$(OUT_HEXFILE).elf : $(OUT_OBJS_S) $(OUT_OBJS) $(OUT_OBJS_CPP)  Makefile $(LDSCRIPT)
+	@test -d $(@D) || mkdir -p $(@D)
+	@echo Linking $(OUTPUT_EXE).elf
+	@$(CPP) $(CXXFLAGS) $(OUT_OBJS) $(OUT_OBJS_CPP) $(OUT_OBJS_S) $(LIBS) $(LINKER_FLAGS)
+
+$(OUT_OBJS): $(OUTPUT_DIR)/%.o : %.c Makefile
+	@test -d $(@D) || mkdir -p $(@D)
+	@echo Compiling ${<}
+	@echo @$(CC) -c $(CFLAGS) $< -o $@
+	@$(CC) -c $(CFLAGS) $< -o $@
+	@$(OBJDUMP) -d -S $@ > $@.lst
+
+$(OUT_OBJS_CPP): $(OUTPUT_DIR)/%.o : %.cpp Makefile
+	@test -d $(@D) || mkdir -p $(@D)
+	@echo Compiling ${<}
+	@$(CPP) -c $(CXXFLAGS) $< -o $@
+	@$(OBJDUMP) -d -S $@ > $@.lst
+
+$(OUT_OBJS_S): $(OUTPUT_DIR)/%.o: %.S Makefile
+	@test -d $(@D) || mkdir -p $(@D)
+	@echo 'Building file: $<'
+	@echo 'Invoking: MCU GCC Assembler'
+	@$(AS) -c $(AFLAGS)  $< -o $@
+	@echo 'Finished building: $<'
+	@echo ' '
+
+
+clean :
+	rm -Rf $(OUTPUT_DIR)
+	rm -Rf $(HEXFILE_DIR)
+
+
+# pull in dependency info for *existing* .o files
+-include $(OUT_OBJS:.o=.d)
+-include $(OUT_OBJS_CPP:.o=.d)
+