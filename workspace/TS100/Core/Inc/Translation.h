--- conflicted
+++ resolved
@@ -1,89 +1,86 @@
-/*
- * Translation.h
- *
- *  Created on: 31Aug.,2017
- *      Author: Ben V. Brown
- */
-
-#ifndef TRANSLATION_H_
-#define TRANSLATION_H_
-#include "unit.h"
-#include "stdint.h"
-extern const uint8_t USER_FONT_12[];
-extern const uint8_t USER_FONT_6x8[];
-/*
- * When SettingsShortNameType is SHORT_NAME_SINGLE_LINE
- * use SettingsShortNames as SettingsShortNames[16][1].. second column undefined
- */
-extern const char *SettingsShortNames[29][2];
-extern const char *SettingsDescriptions[29];
-extern const char *SettingsMenuEntries[4];
-
-extern const char *SettingsCalibrationDone;
-extern const char *SettingsCalibrationWarning;
-extern const char *SettingsResetWarning;
-extern const char *UVLOWarningString;
-extern const char *UndervoltageString;
-extern const char *InputVoltageString;
-extern const char *WarningTipTempString;
-extern const char *BadTipString;
-
-extern const char *SleepingSimpleString;
-extern const char *SleepingAdvancedString;
-extern const char *WarningSimpleString;
-extern const char *WarningAdvancedString;
-extern const char *SleepingTipAdvancedString;
-extern const char *IdleTipString;
-extern const char *IdleSetString;
-extern const char *TipDisconnectedString;
-extern const char *SolderingAdvancedPowerPrompt;
-extern const char *OffString;
-extern const char *ResetOKMessage;
-extern const char *YourGainMessage;
-extern const char *SettingsResetMessage;
-extern const char *LockingKeysString;
-extern const char *UnlockingKeysString;
-extern const char *WarningKeysLockedString;
-
-extern const char *SettingTrueChar;
-extern const char *SettingFalseChar;
-extern const char *SettingRightChar;
-extern const char *SettingLeftChar;
-extern const char *SettingAutoChar;
-extern const char *SettingStartSolderingChar;
-extern const char *SettingStartSleepChar;
-extern const char *SettingStartSleepOffChar;
-extern const char *SettingStartNoneChar;
-<<<<<<< HEAD
-extern const char *SettingSensitivityOff;
-extern const char *SettingSensitivityLow;
-extern const char *SettingSensitivityMedium;
-extern const char *SettingSensitivityHigh;
-=======
-extern const char *SettingLockDisableChar;
-extern const char *SettingLockBoostChar;
-extern const char *SettingLockFullChar;
->>>>>>> 0ffef8fd
-
-extern const char *SettingFastChar;
-extern const char *SettingSlowChar;
-extern const char *TipModelStrings[];
-extern const char *DebugMenu[];
-extern const char *SymbolPlus;
-extern const char *SymbolMinus;
-extern const char *SymbolSpace;
-extern const char *SymbolDot;
-extern const char *SymbolDegC;
-#ifdef ENABLED_FAHRENHEIT_SUPPORT
-extern const char *SymbolDegF;
-#endif
-extern const char *SymbolMinutes;
-extern const char *SymbolSeconds;
-extern const char *SymbolWatts;
-extern const char *SymbolVolts;
-extern const char *SymbolDC;
-extern const char *SymbolCellCount;
-extern const char *SymbolVersionNumber;
-
-extern const char *DebugMenu[];
-#endif /* TRANSLATION_H_ */
+/*
+ * Translation.h
+ *
+ *  Created on: 31Aug.,2017
+ *      Author: Ben V. Brown
+ */
+
+#ifndef TRANSLATION_H_
+#define TRANSLATION_H_
+#include "unit.h"
+#include "stdint.h"
+extern const uint8_t USER_FONT_12[];
+extern const uint8_t USER_FONT_6x8[];
+/*
+ * When SettingsShortNameType is SHORT_NAME_SINGLE_LINE
+ * use SettingsShortNames as SettingsShortNames[16][1].. second column undefined
+ */
+extern const char *SettingsShortNames[29][2];
+extern const char *SettingsDescriptions[29];
+extern const char *SettingsMenuEntries[4];
+
+extern const char *SettingsCalibrationDone;
+extern const char *SettingsCalibrationWarning;
+extern const char *SettingsResetWarning;
+extern const char *UVLOWarningString;
+extern const char *UndervoltageString;
+extern const char *InputVoltageString;
+extern const char *WarningTipTempString;
+extern const char *BadTipString;
+
+extern const char *SleepingSimpleString;
+extern const char *SleepingAdvancedString;
+extern const char *WarningSimpleString;
+extern const char *WarningAdvancedString;
+extern const char *SleepingTipAdvancedString;
+extern const char *IdleTipString;
+extern const char *IdleSetString;
+extern const char *TipDisconnectedString;
+extern const char *SolderingAdvancedPowerPrompt;
+extern const char *OffString;
+extern const char *ResetOKMessage;
+extern const char *YourGainMessage;
+extern const char *SettingsResetMessage;
+extern const char *LockingKeysString;
+extern const char *UnlockingKeysString;
+extern const char *WarningKeysLockedString;
+
+extern const char *SettingTrueChar;
+extern const char *SettingFalseChar;
+extern const char *SettingRightChar;
+extern const char *SettingLeftChar;
+extern const char *SettingAutoChar;
+extern const char *SettingStartSolderingChar;
+extern const char *SettingStartSleepChar;
+extern const char *SettingStartSleepOffChar;
+extern const char *SettingStartNoneChar;
+extern const char *SettingSensitivityOff;
+extern const char *SettingSensitivityLow;
+extern const char *SettingSensitivityMedium;
+extern const char *SettingSensitivityHigh;
+extern const char *SettingLockDisableChar;
+extern const char *SettingLockBoostChar;
+extern const char *SettingLockFullChar;
+
+extern const char *SettingFastChar;
+extern const char *SettingSlowChar;
+extern const char *TipModelStrings[];
+extern const char *DebugMenu[];
+extern const char *SymbolPlus;
+extern const char *SymbolMinus;
+extern const char *SymbolSpace;
+extern const char *SymbolDot;
+extern const char *SymbolDegC;
+#ifdef ENABLED_FAHRENHEIT_SUPPORT
+extern const char *SymbolDegF;
+#endif
+extern const char *SymbolMinutes;
+extern const char *SymbolSeconds;
+extern const char *SymbolWatts;
+extern const char *SymbolVolts;
+extern const char *SymbolDC;
+extern const char *SymbolCellCount;
+extern const char *SymbolVersionNumber;
+
+extern const char *DebugMenu[];
+#endif /* TRANSLATION_H_ */