--- conflicted
+++ resolved
@@ -50,17 +50,10 @@
 /**
  * Temp change settings
  */
-<<<<<<< HEAD
-#define TEMP_CHANGE_SHORT_STEP 1      // Default temp change short step +1
-#define TEMP_CHANGE_LONG_STEP 10      // Default temp change long step +10
-#define TEMP_CHANGE_SHORT_STEP_MAX 50 // Temp change short step MAX value
-#define TEMP_CHANGE_LONG_STEP_MAX 100 // Temp change long step MAX value
-=======
 #define TEMP_CHANGE_SHORT_STEP      1         // Default temp change short step +1
 #define TEMP_CHANGE_LONG_STEP       10        // Default temp change long step +10
 #define TEMP_CHANGE_SHORT_STEP_MAX  50        // Temp change short step MAX value
 #define TEMP_CHANGE_LONG_STEP_MAX   90       // Temp change long step MAX value
->>>>>>> aa7a0350
 
 /* Power pulse for keeping power banks awake*/
 #define POWER_PULSE_INCREMENT 1
@@ -84,16 +77,9 @@
 #define DETAILED_SOLDERING 0 // 0: Disable 1: Enable - Default 0
 #define DETAILED_IDLE 0      // 0: Disable 1: Enable - Default 0
 
-<<<<<<< HEAD
-#define CUT_OUT_SETTING 0          // default to no cut-off voltage (or 18W for TS80)
-#define TEMPERATURE_INF 0          // default to 0
-#define DESCRIPTION_SCROLL_SPEED 0 // 0: Slow 1: Fast - default to slow
-#define POWER_LIMIT_ENABLE 0       // 0: Disable 1: Enable - Default disabled power limit
-=======
 #define CUT_OUT_SETTING           0         // default to no cut-off voltage (or 18W for TS80)
 #define TEMPERATURE_INF           0         // default to 0
 #define DESCRIPTION_SCROLL_SPEED  0         // 0: Slow 1: Fast - default to slow
->>>>>>> aa7a0350
 
 #define TIP_GAIN 210 // 21 uV/C * 10, uV per deg C constant of the tip, Tip uV * 10 / coeff = tip temp
 
