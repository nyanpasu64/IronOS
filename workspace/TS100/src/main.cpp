--- conflicted
+++ resolved
@@ -740,13 +740,8 @@
 	uint8_t tempWarningState = 0;
 	bool buttonLockout = false;
 	bool tempOnDisplay = false;
-<<<<<<< HEAD
 	getTipRawTemp(1);  // reset filter
-	OLED::setRotation(systemSettings.OrientationMode & 1);
-=======
-	getTipRawTemp(2);  // reset filter
 	OLED::setRotation(!(systemSettings.OrientationMode & 1));
->>>>>>> 12c20806
 	uint32_t ticks = xTaskGetTickCount();
 	ticks += 400;  // 4 seconds from now
 	while (xTaskGetTickCount() < ticks) {
@@ -806,18 +801,10 @@
 			OLED::setFont(0);
 			OLED::displayOnOff(true);  // turn lcd on
 #ifdef MODEL_TS80
-<<<<<<< HEAD
 			//Here we re-check for tip presence
 			if (idealQCVoltage < 90)
 				idealQCVoltage = calculateMaxVoltage(systemSettings.cutoutSetting);
 			seekQC(idealQCVoltage,systemSettings.voltageDiv);
-=======
-					//Here we re-check for tip presence
-					if (idealQCVoltage < 90)
-					idealQCVoltage = calculateMaxVoltage(1,
-							systemSettings.cutoutSetting);// 1 means use filtered values rather than do its own
-					seekQC(idealQCVoltage,systemSettings.voltageDiv);
->>>>>>> 12c20806
 #endif
 			gui_solderingMode(0);  // enter soldering mode
 			buttonLockout = true;
@@ -935,32 +922,9 @@
 	 * struct
 	 *
 	 */
-<<<<<<< HEAD
 	setTipMilliWatts(0);  // disable the output driver if the output is set to be off
 #ifdef MODEL_TS80
 	idealQCVoltage = calculateMaxVoltage(systemSettings.cutoutSetting);
-=======
-	setTipPWM(0);  // disable the output driver if the output is set to be off
-#ifdef MODEL_TS100
-	for (uint8_t i = 0; i < 50; i++) {
-		osDelay(10);
-		getTipRawTemp(1);  // cycle up the tip temp filter
-		HAL_IWDG_Refresh(&hiwdg);
-	}
-#else
-	// On the TS80 we can measure the tip resistance before cycling the filter a
-	// bit
-	idealQCVoltage = 0;
-	idealQCVoltage = calculateMaxVoltage(0, systemSettings.cutoutSetting);
-	// Rapidly cycle the filter to help converge
-	HAL_IWDG_Refresh(&hiwdg);
-	for (uint8_t i = 0; i < 50; i++) {
-		osDelay(11);
-		getTipRawTemp(1);  // cycle up the tip temp filter
-	}
-	HAL_IWDG_Refresh(&hiwdg);
-
->>>>>>> 12c20806
 #endif
 	int32_t rawC = ctoTipMeasurement(100) - ctoTipMeasurement(101);  // 1*C change in raw.
 	currentlyActiveTemperatureTarget = 0; // Force start with no output (off). If in sleep / soldering this will
