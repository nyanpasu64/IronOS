--- conflicted
+++ resolved
@@ -341,13 +341,8 @@
 	}
 
 	// Turn on
-<<<<<<< HEAD
-	HAL_GPIO_WritePin(GPIOA, GPIO_PIN_0, GPIO_PIN_SET);  // Set low first
-	vTaskDelay(1);  // delay to allow it to stabilize
-=======
 	HAL_GPIO_WritePin(GPIOA, GPIO_PIN_0, GPIO_PIN_SET);// Set low first
-	vTaskDelay(1);// delay to allow it too stabilize
->>>>>>> 12c20806
+	vTaskDelay(1); // delay to allow it too stabilize
 	uint32_t onReading = getTipInstantTemperature();
 	for (uint8_t i = 0; i < 24; i++) {
 		vTaskDelay(1);  // delay to allow it to stabilize
