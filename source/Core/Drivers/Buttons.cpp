/*
 * Buttons.c
 *
 *  Created on: 29 May 2020
 *      Author: Ralim
 */
#include "FreeRTOS.h"
#include "settingsGUI.hpp"
#include "task.h"
#include <Buttons.hpp>
TickType_t lastButtonTime = 0;

ButtonState getButtonState() {
  /*
   * Read in the buttons and then determine if a state change needs to occur
   */

  /*
   * If the previous state was  00 Then we want to latch the new state if
   * different & update time
   * If the previous state was !00 Then we want to search if we trigger long
   * press (buttons still down), or if release we trigger press
   * (downtime>filter)
   */
<<<<<<< HEAD
  static uint8_t    previousState       = 0;
  static TickType_t previousStateChange = 0;
  const TickType_t  timeout             = TICKS_100MS * 4;
  uint8_t           currentState;
=======
  static uint8_t  previousState       = 0;
  static bool     longPressed         = false;
  static uint32_t previousStateChange = 0;
  const uint16_t  timeout             = TICKS_100MS * 4;
  uint8_t         currentState;
>>>>>>> de2972ea
  currentState = (getButtonA()) << 0;
  currentState |= (getButtonB()) << 1;

  if (currentState)
    lastButtonTime = xTaskGetTickCount();
  if (currentState == previousState) {
    if (currentState == 0)
      return BUTTON_NONE;
    if ((xTaskGetTickCount() - previousStateChange) >= timeout) {
      // User has been holding the button down
      // We want to send a button is held message
      longPressed = true;
      if (currentState == 0x01)
        return BUTTON_F_LONG;
      else if (currentState == 0x02)
        return BUTTON_B_LONG;
      else
        return BUTTON_BOTH_LONG; // Both being held case
    } else
      return BUTTON_NONE;
  } else {
    // A change in button state has occurred
    ButtonState retVal = BUTTON_NONE;
    if (currentState) {
      // User has pressed a button down (nothing done on down)
      // If there is a rising edge on one of the buttons from double press we
      // want to mask that out As users are having issues with not release
      // both at once
      previousState |= currentState;
    } else {
      // User has released buttons
      // If they previously had the buttons down we want to check if they were <
      // long hold and trigger a press
      if (!longPressed) {
        // The user didn't hold the button for long
        // So we send button press

        if (previousState == 0x01)
          retVal = BUTTON_F_SHORT;
        else if (previousState == 0x02)
          retVal = BUTTON_B_SHORT;
        else
          retVal = BUTTON_BOTH; // Both being held case
      }
      previousState = 0;
      longPressed = false;
    }
    previousStateChange = xTaskGetTickCount();
    return retVal;
  }
  return BUTTON_NONE;
}

void waitForButtonPress() {
  // we are just lazy and sleep until user confirms button press
  // This also eats the button press event!
  ButtonState buttons = getButtonState();
  while (buttons) {
    buttons = getButtonState();
    GUIDelay();
  }
  while (!buttons) {
    buttons = getButtonState();
    GUIDelay();
  }
}

void waitForButtonPressOrTimeout(TickType_t timeout) {
  timeout += xTaskGetTickCount();
  // calculate the exit point

  ButtonState buttons = getButtonState();
  while (buttons) {
    buttons = getButtonState();
    GUIDelay();
    if (xTaskGetTickCount() > timeout)
      return;
  }
  while (!buttons) {
    buttons = getButtonState();
    GUIDelay();
    if (xTaskGetTickCount() > timeout)
      return;
  }
}
<|MERGE_RESOLUTION|>--- conflicted
+++ resolved
@@ -1,121 +1,114 @@
-/*
- * Buttons.c
- *
- *  Created on: 29 May 2020
- *      Author: Ralim
- */
-#include "FreeRTOS.h"
-#include "settingsGUI.hpp"
-#include "task.h"
-#include <Buttons.hpp>
-TickType_t lastButtonTime = 0;
-
-ButtonState getButtonState() {
-  /*
-   * Read in the buttons and then determine if a state change needs to occur
-   */
-
-  /*
-   * If the previous state was  00 Then we want to latch the new state if
-   * different & update time
-   * If the previous state was !00 Then we want to search if we trigger long
-   * press (buttons still down), or if release we trigger press
-   * (downtime>filter)
-   */
-<<<<<<< HEAD
-  static uint8_t    previousState       = 0;
-  static TickType_t previousStateChange = 0;
-  const TickType_t  timeout             = TICKS_100MS * 4;
-  uint8_t           currentState;
-=======
-  static uint8_t  previousState       = 0;
-  static bool     longPressed         = false;
-  static uint32_t previousStateChange = 0;
-  const uint16_t  timeout             = TICKS_100MS * 4;
-  uint8_t         currentState;
->>>>>>> de2972ea
-  currentState = (getButtonA()) << 0;
-  currentState |= (getButtonB()) << 1;
-
-  if (currentState)
-    lastButtonTime = xTaskGetTickCount();
-  if (currentState == previousState) {
-    if (currentState == 0)
-      return BUTTON_NONE;
-    if ((xTaskGetTickCount() - previousStateChange) >= timeout) {
-      // User has been holding the button down
-      // We want to send a button is held message
-      longPressed = true;
-      if (currentState == 0x01)
-        return BUTTON_F_LONG;
-      else if (currentState == 0x02)
-        return BUTTON_B_LONG;
-      else
-        return BUTTON_BOTH_LONG; // Both being held case
-    } else
-      return BUTTON_NONE;
-  } else {
-    // A change in button state has occurred
-    ButtonState retVal = BUTTON_NONE;
-    if (currentState) {
-      // User has pressed a button down (nothing done on down)
-      // If there is a rising edge on one of the buttons from double press we
-      // want to mask that out As users are having issues with not release
-      // both at once
-      previousState |= currentState;
-    } else {
-      // User has released buttons
-      // If they previously had the buttons down we want to check if they were <
-      // long hold and trigger a press
-      if (!longPressed) {
-        // The user didn't hold the button for long
-        // So we send button press
-
-        if (previousState == 0x01)
-          retVal = BUTTON_F_SHORT;
-        else if (previousState == 0x02)
-          retVal = BUTTON_B_SHORT;
-        else
-          retVal = BUTTON_BOTH; // Both being held case
-      }
-      previousState = 0;
-      longPressed = false;
-    }
-    previousStateChange = xTaskGetTickCount();
-    return retVal;
-  }
-  return BUTTON_NONE;
-}
-
-void waitForButtonPress() {
-  // we are just lazy and sleep until user confirms button press
-  // This also eats the button press event!
-  ButtonState buttons = getButtonState();
-  while (buttons) {
-    buttons = getButtonState();
-    GUIDelay();
-  }
-  while (!buttons) {
-    buttons = getButtonState();
-    GUIDelay();
-  }
-}
-
-void waitForButtonPressOrTimeout(TickType_t timeout) {
-  timeout += xTaskGetTickCount();
-  // calculate the exit point
-
-  ButtonState buttons = getButtonState();
-  while (buttons) {
-    buttons = getButtonState();
-    GUIDelay();
-    if (xTaskGetTickCount() > timeout)
-      return;
-  }
-  while (!buttons) {
-    buttons = getButtonState();
-    GUIDelay();
-    if (xTaskGetTickCount() > timeout)
-      return;
-  }
-}
+/*
+ * Buttons.c
+ *
+ *  Created on: 29 May 2020
+ *      Author: Ralim
+ */
+#include "FreeRTOS.h"
+#include "settingsGUI.hpp"
+#include "task.h"
+#include <Buttons.hpp>
+TickType_t lastButtonTime = 0;
+
+ButtonState getButtonState() {
+  /*
+   * Read in the buttons and then determine if a state change needs to occur
+   */
+
+  /*
+   * If the previous state was  00 Then we want to latch the new state if
+   * different & update time
+   * If the previous state was !00 Then we want to search if we trigger long
+   * press (buttons still down), or if release we trigger press
+   * (downtime>filter)
+   */
+  static uint8_t    previousState       = 0;
+  static bool       longPressed         = false;
+  static TickType_t previousStateChange = 0;
+  const TickType_t  timeout             = TICKS_100MS * 4;
+  uint8_t           currentState;
+  currentState = (getButtonA()) << 0;
+  currentState |= (getButtonB()) << 1;
+
+  if (currentState)
+    lastButtonTime = xTaskGetTickCount();
+  if (currentState == previousState) {
+    if (currentState == 0)
+      return BUTTON_NONE;
+    if ((xTaskGetTickCount() - previousStateChange) >= timeout) {
+      // User has been holding the button down
+      // We want to send a button is held message
+      longPressed = true;
+      if (currentState == 0x01)
+        return BUTTON_F_LONG;
+      else if (currentState == 0x02)
+        return BUTTON_B_LONG;
+      else
+        return BUTTON_BOTH_LONG; // Both being held case
+    } else
+      return BUTTON_NONE;
+  } else {
+    // A change in button state has occurred
+    ButtonState retVal = BUTTON_NONE;
+    if (currentState) {
+      // User has pressed a button down (nothing done on down)
+      // If there is a rising edge on one of the buttons from double press we
+      // want to mask that out As users are having issues with not release
+      // both at once
+      previousState |= currentState;
+    } else {
+      // User has released buttons
+      // If they previously had the buttons down we want to check if they were <
+      // long hold and trigger a press
+      if (!longPressed) {
+        // The user didn't hold the button for long
+        // So we send button press
+
+        if (previousState == 0x01)
+          retVal = BUTTON_F_SHORT;
+        else if (previousState == 0x02)
+          retVal = BUTTON_B_SHORT;
+        else
+          retVal = BUTTON_BOTH; // Both being held case
+      }
+      previousState = 0;
+      longPressed   = false;
+    }
+    previousStateChange = xTaskGetTickCount();
+    return retVal;
+  }
+  return BUTTON_NONE;
+}
+
+void waitForButtonPress() {
+  // we are just lazy and sleep until user confirms button press
+  // This also eats the button press event!
+  ButtonState buttons = getButtonState();
+  while (buttons) {
+    buttons = getButtonState();
+    GUIDelay();
+  }
+  while (!buttons) {
+    buttons = getButtonState();
+    GUIDelay();
+  }
+}
+
+void waitForButtonPressOrTimeout(TickType_t timeout) {
+  timeout += xTaskGetTickCount();
+  // calculate the exit point
+
+  ButtonState buttons = getButtonState();
+  while (buttons) {
+    buttons = getButtonState();
+    GUIDelay();
+    if (xTaskGetTickCount() > timeout)
+      return;
+  }
+  while (!buttons) {
+    buttons = getButtonState();
+    GUIDelay();
+    if (xTaskGetTickCount() > timeout)
+      return;
+  }
+}