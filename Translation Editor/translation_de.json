{
	"languageCode": "DE",
	"languageLocalName": "Deutsch",
	"cyrillicGlyphs": false,
	"tempUnitFahrenheit": false,
	"messages": {
		"SettingsCalibrationDone": "Kalibrierung abgeschlossen!",
		"SettingsCalibrationWarning": "Vor dem Fortfahren muss die Lötspitze vollständig abgekühlt sein!",
		"SettingsResetWarning": "Sicher, dass alle Werte zurückgesetzt werden sollen?",
		"UVLOWarningString": "V niedr.",
		"UndervoltageString": "Unterspannung",
		"InputVoltageString": "V Eingang: ",
		"WarningTipTempString": "Temperatur: ",
		"BadTipString": "Spitze Defekt",
		"SleepingSimpleString": "Zzz ",
		"SleepingAdvancedString": "Ruhemodus...",
		"WarningSimpleString": "HEIß!",
		"WarningAdvancedString": "! Achtung Heiß !",
		"SleepingTipAdvancedString": "Temp:",
		"IdleTipString": "Ist:",
		"IdleSetString": " Soll:",
		"TipDisconnectedString": "Spitze fehlt",
		"SolderingAdvancedPowerPrompt": "Leistung: ",
		"OffString": "Aus",
<<<<<<< HEAD
		"ResetOKMessage": "Reset OK",
		"YourGainMessage": "Your Gain:",
		"SettingsResetMessage": "Einstellungen\nzurück gesetzt!",
		"NoAccelerometerMessage": "No accelerometer\ndetected!",
		"NoPowerDeliveryMessage": "No USB-PD IC\ndetected!",
		"LockingKeysString": " LOCKED",
		"UnlockingKeysString": "UNLOCKED",
		"WarningKeysLockedString": "!LOCKED!"
=======
		"ResetOKMessage": "Reset abgeschlossen!",
		"YourGainMessage": "Dein Faktor:",
		"SettingsResetMessage": "Einstellungen \nzurückgesetzt!",
		"LockingKeysString": "GESPERRT",
		"UnlockingKeysString": "ENTSPERRT",
		"WarningKeysLockedString": "!GESPERRT!"
>>>>>>> de61cea1
	},
	"characters": {
		"SettingRightChar": "R",
		"SettingLeftChar": "L",
		"SettingAutoChar": "A",
		"SettingFastChar": "S",
		"SettingSlowChar": "L",
		"SettingStartSolderingChar": "L",
		"SettingStartSleepChar": "R",
		"SettingStartSleepOffChar": "O",
		"SettingStartNoneChar": "A",
		"SettingSensitivityOff": "A",
		"SettingSensitivityLow": "N",
		"SettingSensitivityMedium": "M",
		"SettingSensitivityHigh": "H",
		"SettingLockDisableChar": "D",
		"SettingLockBoostChar": "B",
		"SettingLockFullChar": "V"
	},
	"menuGroups": {
		"SolderingMenu": {
			"text2": [
				"Löt-",
				"einstellungen"
			],
			"desc": "Löteinstellungen"
		},
		"PowerSavingMenu": {
			"text2": [
				"Ruhe-",
				"modus"
			],
			"desc": "Energiespareinstellungen"
		},
		"UIMenu": {
			"text2": [
				"Anzeige-",
				"einstellungen"
			],
			"desc": "Menüeinstellungen"
		},
		"AdvancedMenu": {
			"text2": [
				"Erweiterte",
				"Optionen"
			],
			"desc": "Erweiterte Einstellungen"
		}
	},
	"menuOptions": {
		"DCInCutoff": {
			"text2": [
				"Spannungs-",
				"quelle"
			],
			"desc": "Spannungsquelle (Abschaltspannung) <DC=10V, nS=n*3.3V für n LiIon-Zellen>"
		},
		"SleepTemperature": {
			"text2": [
				"Ruhe-",
				"temperatur"
			],
			"desc": "Ruhetemperatur der Spitze"
		},
		"SleepTimeout": {
			"text2": [
				"Ruhever-",
				"zögerung"
			],
			"desc": "Ruhemodus nach <Sekunden/Minuten>"
		},
		"ShutdownTimeout": {
			"text2": [
				"Abschalt-",
				"zeit"
			],
			"desc": "Abschalten nach <Minuten>"
		},
		"MotionSensitivity": {
			"text2": [
				"Bewegungs-",
				"empfindlichk."
			],
			"desc": "Bewegungsempfindlichkeit <0=aus, 1=minimal ... 9=maximal>"
		},
		"TemperatureUnit": {
			"text2": [
				"Temperatur-",
				"einheit"
			],
			"desc": "Temperatureinheit <C=Celsius, F=Fahrenheit>"
		},
		"AdvancedIdle": {
			"text2": [
				"Detaillierte",
				"Ruheansicht"
			],
			"desc": "Detaillierte Anzeige im Ruhemodus"
		},
		"DisplayRotation": {
			"text2": [
				"Anzeige-",
				"ausrichtung"
			],
			"desc": "Ausrichtung der Anzeige <A=automatisch, L=linkshändig, R=rechtshändig>"
		},
		"BoostTemperature": {
			"text2": [
				"Boost-",
				"temperatur"
			],
			"desc": "Temperatur im Boostmodus"
		},
		"AutoStart": {
			"text2": [
				"Start im",
				"Lötmodus"
			],
			"desc": "Bestimmt das Heizverhalten beim Einschalten der Spannungsversorgung. <L=Lötmodus R=Ruhemodus O=Ruhemodus bei Raumtemperatur A=aus>"
		},
		"CooldownBlink": {
			"text2": [
				"Abkühl-",
				"blinken"
			],
			"desc": "Temperaturanzeige blinkt beim Abkühlen, solange Spitze heiß ist."
		},
		"TemperatureCalibration": {
			"text2": [
				"Temperatur",
				"kalibrieren?"
			],
			"desc": "Kalibrierung der Lötspitzentemperatur"
		},
		"SettingsReset": {
			"text2": [
				"Einstellungen",
				"zurücksetzen?"
			],
			"desc": "Werte werden auf Werkseinstellungen zurückgesetzt"
		},
		"VoltageCalibration": {
			"text2": [
				"Eingangsspannung",
				"kalibrieren?"
			],
			"desc": "Kalibrierung der Eingangsspannung. Kurzer Tastendruck zum Einstellen, langer Tastendruck zum Verlassen."
		},
		"AdvancedSoldering": {
			"text2": [
				"Detaillierte",
				"Lötansicht"
			],
			"desc": "Detaillierte Anzeige im Lötmodus"
		},
		"ScrollingSpeed": {
			"text2": [
				"Scroll-",
				"geschw."
			],
			"desc": "Scrollgeschwindigkeit der Erläuterungen <L=langsam S=schnell>"
		},
		"TipModel": {
			"text2": [
				"Löt-",
				"spitze"
			],
			"desc": "Auswahl der Lötspitze"
		},
		"SimpleCalibrationMode": {
			"text2": [
				"Einfache",
				"Kalibrierung"
			],
			"desc": "Einfache Kalibrierung mittels heißen Wassers"
		},
		"AdvancedCalibrationMode": {
			"text2": [
				"Erweiterte",
				"Kalibrierung"
			],
			"desc": "Erweiterte Kalibrierung mittels eines Thermoelements an der Lötspitze"
		},
		"QCMaxVoltage": {
			"text2": [
				"Leistungs-",
				"Aufnahme"
			],
			"desc": "Leistungsaufnahme der verwendeten Spannungsversorgung"
		},
		"PowerLimit": {
			"text2": [
				"Leistungs-",
				"limit"
			],
			"desc": "Maximale Leistungsaufnahme des Lötkolbens <Watt>"
		},
		"ReverseButtonTempChange": {
			"text2": [
				"+- Tasten",
				"umkehren?"
			],
			"desc": "Tastenbelegung zur Temperaturänderung umkehren"
		},
		"TempChangeShortStep": {
			"text2": [
				"Temp-Schritt",
				"kurzer Druck"
			],
			"desc": "Schrittweite für Temperaturwechsel bei kurzem Tastendruck"
		},
		"TempChangeLongStep": {
			"text2": [
				"Temp-Schritt",
				"langer Druck"
			],
			"desc": "Schrittweite für Temperaturwechsel bei langem Tastendruck"
		},
		"PowerPulsePower": {
			"text2": [
				"Leistungs-",
				"impuls"
			],
			"desc": "Powerbank wird mittels eines Impulses wach gehalten <Watt>"
		},
		"TipGain": {
			"text2": [
				"Ändere",
				"Spitzen Faktor"
			],
			"desc": "Spitzen Faktor"
		},
		"HallEffSensitivity": {
			"text2": [
				"Hall Sensor",
				"Empfindlichkeit"
			],
			"desc": "Empfindlichkeit des Hall Effekt Sensors beim Erkennen des Ruhemodus <A=aus,N=niedrig,M=mittel,H=hoch>"
		},
		"LockingMode": {
			"text2": [
				"Knopf-",
				"sperre"
			],
			"desc": "Langes drücken beider Knöpfe im Lötmodus, sperrt diese <D=deaktiviert, B=nur Boost, V=vollständig gesperrt>"
		}
	}
}<|MERGE_RESOLUTION|>--- conflicted
+++ resolved
@@ -22,23 +22,14 @@
 		"TipDisconnectedString": "Spitze fehlt",
 		"SolderingAdvancedPowerPrompt": "Leistung: ",
 		"OffString": "Aus",
-<<<<<<< HEAD
-		"ResetOKMessage": "Reset OK",
-		"YourGainMessage": "Your Gain:",
-		"SettingsResetMessage": "Einstellungen\nzurück gesetzt!",
 		"NoAccelerometerMessage": "No accelerometer\ndetected!",
 		"NoPowerDeliveryMessage": "No USB-PD IC\ndetected!",
-		"LockingKeysString": " LOCKED",
-		"UnlockingKeysString": "UNLOCKED",
-		"WarningKeysLockedString": "!LOCKED!"
-=======
 		"ResetOKMessage": "Reset abgeschlossen!",
 		"YourGainMessage": "Dein Faktor:",
 		"SettingsResetMessage": "Einstellungen \nzurückgesetzt!",
 		"LockingKeysString": "GESPERRT",
 		"UnlockingKeysString": "ENTSPERRT",
 		"WarningKeysLockedString": "!GESPERRT!"
->>>>>>> de61cea1
 	},
 	"characters": {
 		"SettingRightChar": "R",
