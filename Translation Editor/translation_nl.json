--- conflicted
+++ resolved
@@ -1,531 +1,277 @@
-<<<<<<< HEAD
-{
-	"languageCode": "NL",
-	"languageLocalName": "Nederlands",
-	"cyrillicGlyphs": false,
-	"messages": {
-		"SettingsCalibrationDone": "Calibration done!",
-		"SettingsCalibrationWarning": "Zorg ervoor dat de soldeerpunt op kamertemperatuur is voor je verdergaat!",
-		"SettingsResetWarning": "Ben je zeker dat je alle instellingen naar de standaardwaardes wilt terugzetten?",
-		"UVLOWarningString": "DC LAAG",
-		"UndervoltageString": "Onderspanning",
-		"InputVoltageString": "Input V: ",
-		"WarningTipTempString": "Tip Temp: ",
-		"BadTipString": "DEFECT",
-		"SleepingSimpleString": "Zzz ",
-		"SleepingAdvancedString": "Slaapstand...",
-		"WarningSimpleString": "HEET",
-		"WarningAdvancedString": "!!! TIP HEET !!!",
-		"SleepingTipAdvancedString": "Tip:",
-		"IdleTipString": "Tip:",
-		"IdleSetString": " Set:",
-		"TipDisconnectedString": "TIP LOSGEKOPPELD",
-		"SolderingAdvancedPowerPrompt": "vermogen: ",
-		"OffString": "Off",
-		"ResetOKMessage": "Reset OK"
-	},
-	"characters": {
-		"SettingRightChar": "R",
-		"SettingLeftChar": "L",
-		"SettingAutoChar": "A",
-		"SettingFastChar": "F",
-		"SettingSlowChar": "S",
-		"SettingStartSolderingChar": "T",
-		"SettingStartSleepChar": "S",
-		"SettingStartSleepOffChar": "O",
-		"SettingStartNoneChar": "F",
-		"SettingSensitivityOff":"O",
-		"SettingSensitivityLow":"L",
-		"SettingSensitivityMedium":"M",
-		"SettingSensitivityHigh":"H"
-	},
-	"menuGroups": {
-		"SolderingMenu": {
-			"text2": [
-				"Soldeer",
-				"Instellingen"
-			],
-			"desc": "Soldeerinstellingen"
-		},
-		"PowerSavingMenu": {
-			"text2": [
-				"Slaap",
-				"Modes"
-			],
-			"desc": "Batterijbesparingsinstellingen"
-		},
-		"UIMenu": {
-			"text2": [
-				"Gebruikers-",
-				"Interface"
-			],
-			"desc": "Gebruikersinterface Instellingen"
-		},
-		"AdvancedMenu": {
-			"text2": [
-				"geavanceerde",
-				"Instellingen"
-			],
-			"desc": "geavanceerde Instellingen"
-		}
-	},
-	"menuOptions": {
-		"PowerSource": {
-						"text2": [
-				"Spannings-",
-				"bron"
-			],
-			"desc": "Spanningsbron. Stelt drempelspanning in. <DC 10V> <S 3.3V per cel>"
-		},
-		"SleepTemperature": {
-						"text2": [
-				"Slaap",
-				"temp"
-			],
-			"desc": "Temperatuur in slaapstand <C>"
-		},
-		"SleepTimeout": {
-						"text2": [
-				"Slaap",
-				"time-out"
-			],
-			"desc": "Slaapstand time-out <Minuten/Seconden>"
-		},
-		"ShutdownTimeout": {
-						"text2": [
-				"Uitschakel",
-				"time-out"
-			],
-			"desc": "Automatisch afsluiten time-out <Minuten>"
-		},
-		"MotionSensitivity": {
-						"text2": [
-				"Bewegings-",
-				"gevoeligheid"
-			],
-			"desc": "Bewegingsgevoeligheid <0.uit 1.minst gevoelig 9.meest gevoelig>"
-		},
-		"TemperatureUnit": {
-						"text2": [
-				"Temperatuur",
-				"eenheid"
-			],
-			"desc": "Temperatuureenheid <C=Celsius F=Fahrenheit>"
-		},
-		"AdvancedIdle": {
-						"text2": [
-				"Gedetailleerd",
-				"slaapscherm"
-			],
-			"desc": "Gedetailleerde informatie weergeven in een kleiner lettertype op het slaapscherm."
-		},
-		"DisplayRotation": {
-						"text2": [
-				"Scherm-",
-				"oriëntatie"
-			],
-			"desc": "Schermoriëntatie <A. Automatisch L. Linkshandig R. Rechtshandig>"
-		},
-		"BoostTemperature": {
-						"text2": [
-				"Boost",
-				"temp"
-			],
-			"desc": "Temperatuur in boostmodes"
-		},
-		"AutoStart": {
-						"text2": [
-				"Auto",
-				"start"
-			],
-			"desc": "Breng de soldeerbout direct op temperatuur bij het opstarten. T=Soldeertemperatuur, S=Slaapstand-temperatuur, F=Uit"
-		},
-		"CooldownBlink": {
-						"text2": [
-				"Afkoel",
-				"flikker"
-			],
-			"desc": "Temperatuur laten flikkeren in het hoofdmenu als de soldeerpunt aan het afkoelen is."
-		},
-		"TemperatureCalibration": {
-						"text2": [
-				"Calibreer",
-				"temperatuur?"
-			],
-			"desc": "Temperatuursafwijking van de soldeerpunt calibreren."
-		},
-		"SettingsReset": {
-						"text2": [
-				"Instellingen",
-				"resetten?"
-			],
-			"desc": "Alle instellingen terugzetten."
-		},
-		"VoltageCalibration": {
-						"text2": [
-				"Calibreer",
-				"input-voltage?"
-			],
-			"desc": "VIN Calibreren. Knoppen lang ingedrukt houden om te bevestigen."
-		},
-		"AdvancedSoldering": {
-						"text2": [
-				"Gedetailleerd",
-				"soldeerscherm"
-			],
-			"desc": "Gedetailleerde informatie weergeven in een kleiner lettertype op het soldeerscherm."
-		},
-		"ScrollingSpeed": {
-						"text2": [
-				"Scroll",
-				"snelheid"
-			],
-			"desc": "Snelheid waarmee de tekst scrolt."
-		},
-		"TipModel": {
-						"text2": [
-				"Tip",
-				"Model"
-			],
-			"desc": "Tip Model selection"
-		},
-		"SimpleCalibrationMode": {
-						"text2": [
-				"Simple",
-				"Calibration"
-			],
-			"desc": "Simple Calibration using Hot water"
-		},
-		"AdvancedCalibrationMode": {
-						"text2": [
-				"Advanced",
-				"Calibration"
-			],
-			"desc": "Advanced calibration using thermocouple on the tip"
-		},
-		"PowerInput": {
-						"text2": [
-				"Power",
-				"Wattage"
-			],
-			"desc": "Power Wattage of the power adapter used"
-		},
-		"PowerLimit": {
-						"text2": [
-				"Power",
-				"Limit"
-			],
-			"desc": "Maximum power the iron can use <Watts>"
-		},
-		"ReverseButtonTempChange": {
-						"text2": [
-				"Key +-",
-				"reverse?"
-			],
-			"desc": "Reverse the tip temperature change buttons plus minus assignment."
-		},
-		"TempChangeShortStep": {
-						"text2": [
-				"Temp change",
-				"short?"
-			],
-			"desc": "Temperature change steps on short button press!"
-		},
-		"TempChangeLongStep": {
-						"text2": [
-				"Temp change",
-				"long?"
-			],
-			"desc": "Temperature change steps on long button press!"
-		},
-		"PowerPulsePower":{
-						"text2": [
-				"Power",
-				"Pulse W"
-			],
-			"desc": "Keep awake pulse power intensity"
-		},
-		"TipGain": {
-						"text2": [
-				"Modify",
-				"tip gain"
-			],
-			"desc": "Tip gain"
-		},
-		"HallEffSensitivity": {
-						"text2": [
-				"Hall Eff",
-				"Sensitivity"
-			],
-			"desc": "Sensitivity of the Hall effect sensor in detecting sleep <O=Off,L=Low,M=Medium,H=High>"
-		}
-	}
-}
-=======
-{
-	"languageCode": "NL",
-	"languageLocalName": "Nederlands",
-	"cyrillicGlyphs": false,
-	"messages": {
-		"SettingsCalibrationDone": "Calibratie klaar!",
-		"SettingsCalibrationWarning": "Zorg ervoor dat te punt op kamertemperatuur is voor je verder gaat!",
-		"SettingsResetWarning": "Weet je zeker dat je de fabrieksinstellingen terug wil zetten?",
-		"UVLOWarningString": "DC Laag",
-		"UndervoltageString": "Onderspanning",
-		"InputVoltageString": "Input V: ",
-		"WarningTipTempString": "Punt temp: ",
-		"BadTipString": "DEFECTE PUNT",
-		"SleepingSimpleString": "Zzzz",
-		"SleepingAdvancedString": "Slaapstand...",
-		"WarningSimpleString": "HEET!",
-		"WarningAdvancedString": "!!! PUNT HOT !!!",
-		"SleepingTipAdvancedString": "Punt:",
-		"IdleTipString": "Punt:",
-		"IdleSetString": " Zet:",
-		"TipDisconnectedString": "PUNT LOSGEKOPPELT",
-		"SolderingAdvancedPowerPrompt": "Vermogen: ",
-		"OffString": "Uit",
-		"ResetOKMessage": "Reset OK",
-		"YourGainMessage": "Niveau:",
-		"SettingsResetMessage": "Instellingen zijn\ngereset!",
-		"LockingKeysString": " GEBLOKKEERD",
-		"UnlockingKeysString": "GEDEBLOKKEERD",
-		"WarningKeysLockedString": "!GEBLOKKEERD!"
-	},
-	"characters": {
-		"SettingRightChar": "R",
-		"SettingLeftChar": "L",
-		"SettingAutoChar": "A",
-		"SettingFastChar": "F",
-		"SettingSlowChar": "S",
-		"SettingStartSolderingChar": "T",
-		"SettingStartSleepChar": "S",
-		"SettingStartSleepOffChar": "O",
-		"SettingStartNoneChar": "F",
-		"SettingLockDisableChar": "U",
-		"SettingLockBoostChar": "B",
-		"SettingLockFullChar": "V"
-	},
-	"menuGroups": {
-		"SolderingMenu": {
-			"text2": [
-				"Soldeer",
-				"Instellingen"
-			],
-			"desc": "Soldeer instellingen"
-		},
-		"PowerSavingMenu": {
-			"text2": [
-				"Slaap",
-				"Modes"
-			],
-			"desc": "Stroom besparings instellingen"
-		},
-		"UIMenu": {
-			"text2": [
-				"Gebruikers-",
-				"interface"
-			],
-			"desc": "Gebruikers-interface instellingen"
-		},
-		"AdvancedMenu": {
-			"text2": [
-				"Geavanceerde",
-				"Instellingen"
-			],
-			"desc": "Geavanceerde Instellingen"
-		}
-	},
-	"menuOptions": {
-		"PowerSource": {
-						"text2": [
-				"Spannings-",
-				"bron"
-			],
-			"desc": "Spanningsbron. Stelt drempelspanning in. <DC 10V> <S 3.3V per cel>"
-		},
-		"SleepTemperature": {
-						"text2": [
-				"Slaap",
-				"temp"
-			],
-			"desc": "Temperatuur in slaapstand"
-		},
-		"SleepTimeout": {
-						"text2": [
-				"Slaap",
-				"time-out"
-			],
-			"desc": "Slaap time-out <Minuten/Seconden>"
-		},
-		"ShutdownTimeout": {
-						"text2": [
-				"Uitschakel",
-				"time-out"
-			],
-			"desc": "Automatisch afsluiten time-out <Minuten>"
-		},
-		"MotionSensitivity": {
-			"text2": [
-				"Bewegings-",
-				"gevoeligheid"
-			],
-			"desc": "Bewegingsgevoeligheid <0=uit 1=minst gevoelig 9=meest gevoelig>"
-		},
-		"TemperatureUnit": {
-			"text2": [
-				"Temperatuur",
-				"eenheid"
-			],
-			"desc": "Temperatuureenheid <C=Celsius F=Fahrenheit>"
-		},
-		"AdvancedIdle": {
-			"text2": [
-				"Gedetailleerd",
-				"startscherm"
-			],
-			"desc": "Gedetailleerde informatie weergeven in een kleiner lettertype op het startscherm."
-		},
-		"DisplayRotation": {
-			"text2": [
-				"Scherm-",
-				"oriëntatie"
-			],
-			"desc": "Schermoriëntatie <A=Automatisch L=Linkshandig R=Rechtshandig>"
-		},
-		"BoostTemperature": {
-			"text2": [
-				"Boost",
-				"temp"
-			],
-			"desc": "Temperatuur in boostmode"
-		},
-		"AutoStart": {
-			"text2": [
-				"Auto",
-				"start"
-			],
-			"desc": "Breng de soldeerbout direct op temperatuur bij het opstarten. <T=Soldeertemperatuur, S=Slaapstand-temperatuur, F=Uit>"
-		},
-		"CooldownBlink": {
-			"text2": [
-				"Afkoel",
-				"flikker"
-			],
-			"desc": "Temperatuur laten flikkeren in het hoofdmenu als de soldeerpunt aan het afkoelen is."
-		},
-		"TemperatureCalibration": {
-			"text2": [
-				"Calibreer",
-				"temperatuur?"
-			],
-			"desc": "Temperatuursafwijking van de soldeerpunt calibreren."
-		},
-		"SettingsReset": {
-			"text2": [
-				"Instellingen",
-				"resetten?"
-			],
-			"desc": "Alle instellingen terugzetten."
-		},
-		"VoltageCalibration": {
-			"text2": [
-				"Calibreer",
-				"input-voltage?"
-			],
-			"desc": "VIN Calibreren. <druk lang om te sluiten>."
-		},
-		"AdvancedSoldering": {
-			"text2": [
-				"Gedetailleerd",
-				"soldeerscherm"
-			],
-			"desc": "Gedetailleerde informatie weergeven in een kleiner lettertype op het soldeerscherm."
-		},
-		"ScrollingSpeed": {
-			"text2": [
-				"Scroll",
-				"snelheid"
-			],
-			"desc": "Snelheid waarmee de tekst scrolt."
-		},
-		"TipModel": {
-			"text2": [
-				"Punt",
-				"Model"
-			],
-			"desc": "Punt Model selecteren"
-		},
-		"SimpleCalibrationMode": {
-			"text2": [
-				"Simpele",
-				"Calibratie"
-			],
-			"desc": "Simpele Calibratie met warm water"
-		},
-		"AdvancedCalibrationMode": {
-			"text2": [
-				"Geavanceerde",
-				"Calibratie"
-			],
-			"desc": "Geavanceerde calibratie met een thermokoppel op de punt"
-		},
-		"PowerInput": {
-			"text2": [
-				"Power",
-				"Wattage"
-			],
-			"desc": "Wattage van de gebruikte voeding"
-		},
-		"PowerLimit": {
-						"text2": [
-				"Vermogen",
-				"limiet"
-			],
-			"desc": "Maximaal vermogen <Watts>"
-		},
-		"ReverseButtonTempChange": {
-						"text2": [
-				"Draai",
-				"+ - knoppen om"
-			],
-			"desc": "Keer de +- knoppen om de termperatuur van de punt te regelen om."
-		},
-		"TempChangeShortStep": {
-						"text2": [
-				"Temp veranderen",
-				"kort"
-			],
-			"desc": "Temperatuur verandering bij kort drukken"
-		},
-		"TempChangeLongStep": {
-			"text2": [
-				"Temp veranderen",
-				"lang"
-			],
-			"desc": "Temperatuur verandering bij lang drukken"
-		},
-		"PowerPulsePower":{
-						"text2": [
-				"Vermogen",
-				"Puls W"
-			],
-			"desc": "Vermogen van puls om soldeerbout aan te houden"
-		},
-		"TipGain": {
-						"text2": [
-				"Verander",
-				"punt gain"
-			],
-			"desc": "Punt gain"
-		},
-		"LockingMode": {
-						"text2": [
-				"Blokkeer",
-				"knoppen"
-			],
-			"desc": "Tijdens solderen lang op beide knoppen drukken, blokkeert ze. <U=Uit, B=Alleen boost, V=Volledig blokkeren>"
-		}
-	}
-}
->>>>>>> 0ffef8fd
+{
+	"languageCode": "NL",
+	"languageLocalName": "Nederlands",
+	"cyrillicGlyphs": false,
+	"messages": {
+		"SettingsCalibrationDone": "Calibratie klaar!",
+		"SettingsCalibrationWarning": "Zorg ervoor dat te punt op kamertemperatuur is voor je verder gaat!",
+		"SettingsResetWarning": "Weet je zeker dat je de fabrieksinstellingen terug wil zetten?",
+		"UVLOWarningString": "DC Laag",
+		"UndervoltageString": "Onderspanning",
+		"InputVoltageString": "Input V: ",
+		"WarningTipTempString": "Punt temp: ",
+		"BadTipString": "DEFECTE PUNT",
+		"SleepingSimpleString": "Zzzz",
+		"SleepingAdvancedString": "Slaapstand...",
+		"WarningSimpleString": "HEET!",
+		"WarningAdvancedString": "!!! PUNT HOT !!!",
+		"SleepingTipAdvancedString": "Punt:",
+		"IdleTipString": "Punt:",
+		"IdleSetString": " Zet:",
+		"TipDisconnectedString": "PUNT LOSGEKOPPELT",
+		"SolderingAdvancedPowerPrompt": "Vermogen: ",
+		"OffString": "Uit",
+		"ResetOKMessage": "Reset OK",
+		"YourGainMessage": "Niveau:",
+		"SettingsResetMessage": "Instellingen zijn\ngereset!",
+		"LockingKeysString": " GEBLOKKEERD",
+		"UnlockingKeysString": "GEDEBLOKKEERD",
+		"WarningKeysLockedString": "!GEBLOKKEERD!"
+	},
+	"characters": {
+		"SettingRightChar": "R",
+		"SettingLeftChar": "L",
+		"SettingAutoChar": "A",
+		"SettingFastChar": "F",
+		"SettingSlowChar": "S",
+		"SettingStartSolderingChar": "T",
+		"SettingStartSleepChar": "S",
+		"SettingStartSleepOffChar": "O",
+		"SettingStartNoneChar": "F",
+		"SettingLockDisableChar": "U",
+		"SettingLockBoostChar": "B",
+		"SettingLockFullChar": "V",
+		"SettingSensitivityOff": "O",
+		"SettingSensitivityLow": "L",
+		"SettingSensitivityMedium": "M",
+		"SettingSensitivityHigh": "H"
+	},
+	"menuGroups": {
+		"SolderingMenu": {
+			"text2": [
+				"Soldeer",
+				"Instellingen"
+			],
+			"desc": "Soldeer instellingen"
+		},
+		"PowerSavingMenu": {
+			"text2": [
+				"Slaap",
+				"Modes"
+			],
+			"desc": "Stroom besparings instellingen"
+		},
+		"UIMenu": {
+			"text2": [
+				"Gebruikers-",
+				"interface"
+			],
+			"desc": "Gebruikers-interface instellingen"
+		},
+		"AdvancedMenu": {
+			"text2": [
+				"Geavanceerde",
+				"Instellingen"
+			],
+			"desc": "Geavanceerde Instellingen"
+		}
+	},
+	"menuOptions": {
+		"PowerSource": {
+			"text2": [
+				"Spannings-",
+				"bron"
+			],
+			"desc": "Spanningsbron. Stelt drempelspanning in. <DC 10V> <S 3.3V per cel>"
+		},
+		"SleepTemperature": {
+			"text2": [
+				"Slaap",
+				"temp"
+			],
+			"desc": "Temperatuur in slaapstand"
+		},
+		"SleepTimeout": {
+			"text2": [
+				"Slaap",
+				"time-out"
+			],
+			"desc": "Slaap time-out <Minuten/Seconden>"
+		},
+		"ShutdownTimeout": {
+			"text2": [
+				"Uitschakel",
+				"time-out"
+			],
+			"desc": "Automatisch afsluiten time-out <Minuten>"
+		},
+		"MotionSensitivity": {
+			"text2": [
+				"Bewegings-",
+				"gevoeligheid"
+			],
+			"desc": "Bewegingsgevoeligheid <0=uit 1=minst gevoelig 9=meest gevoelig>"
+		},
+		"TemperatureUnit": {
+			"text2": [
+				"Temperatuur",
+				"eenheid"
+			],
+			"desc": "Temperatuureenheid <C=Celsius F=Fahrenheit>"
+		},
+		"AdvancedIdle": {
+			"text2": [
+				"Gedetailleerd",
+				"startscherm"
+			],
+			"desc": "Gedetailleerde informatie weergeven in een kleiner lettertype op het startscherm."
+		},
+		"DisplayRotation": {
+			"text2": [
+				"Scherm-",
+				"oriëntatie"
+			],
+			"desc": "Schermoriëntatie <A=Automatisch L=Linkshandig R=Rechtshandig>"
+		},
+		"BoostTemperature": {
+			"text2": [
+				"Boost",
+				"temp"
+			],
+			"desc": "Temperatuur in boostmode"
+		},
+		"AutoStart": {
+			"text2": [
+				"Auto",
+				"start"
+			],
+			"desc": "Breng de soldeerbout direct op temperatuur bij het opstarten. <T=Soldeertemperatuur, S=Slaapstand-temperatuur, F=Uit>"
+		},
+		"CooldownBlink": {
+			"text2": [
+				"Afkoel",
+				"flikker"
+			],
+			"desc": "Temperatuur laten flikkeren in het hoofdmenu als de soldeerpunt aan het afkoelen is."
+		},
+		"TemperatureCalibration": {
+			"text2": [
+				"Calibreer",
+				"temperatuur?"
+			],
+			"desc": "Temperatuursafwijking van de soldeerpunt calibreren."
+		},
+		"SettingsReset": {
+			"text2": [
+				"Instellingen",
+				"resetten?"
+			],
+			"desc": "Alle instellingen terugzetten."
+		},
+		"VoltageCalibration": {
+			"text2": [
+				"Calibreer",
+				"input-voltage?"
+			],
+			"desc": "VIN Calibreren. <druk lang om te sluiten>."
+		},
+		"AdvancedSoldering": {
+			"text2": [
+				"Gedetailleerd",
+				"soldeerscherm"
+			],
+			"desc": "Gedetailleerde informatie weergeven in een kleiner lettertype op het soldeerscherm."
+		},
+		"ScrollingSpeed": {
+			"text2": [
+				"Scroll",
+				"snelheid"
+			],
+			"desc": "Snelheid waarmee de tekst scrolt."
+		},
+		"TipModel": {
+			"text2": [
+				"Punt",
+				"Model"
+			],
+			"desc": "Punt Model selecteren"
+		},
+		"SimpleCalibrationMode": {
+			"text2": [
+				"Simpele",
+				"Calibratie"
+			],
+			"desc": "Simpele Calibratie met warm water"
+		},
+		"AdvancedCalibrationMode": {
+			"text2": [
+				"Geavanceerde",
+				"Calibratie"
+			],
+			"desc": "Geavanceerde calibratie met een thermokoppel op de punt"
+		},
+		"PowerInput": {
+			"text2": [
+				"Power",
+				"Wattage"
+			],
+			"desc": "Wattage van de gebruikte voeding"
+		},
+		"PowerLimit": {
+			"text2": [
+				"Vermogen",
+				"limiet"
+			],
+			"desc": "Maximaal vermogen <Watts>"
+		},
+		"ReverseButtonTempChange": {
+			"text2": [
+				"Draai",
+				"+ - knoppen om"
+			],
+			"desc": "Keer de +- knoppen om de termperatuur van de punt te regelen om."
+		},
+		"TempChangeShortStep": {
+			"text2": [
+				"Temp veranderen",
+				"kort"
+			],
+			"desc": "Temperatuur verandering bij kort drukken"
+		},
+		"TempChangeLongStep": {
+			"text2": [
+				"Temp veranderen",
+				"lang"
+			],
+			"desc": "Temperatuur verandering bij lang drukken"
+		},
+		"PowerPulsePower": {
+			"text2": [
+				"Vermogen",
+				"Puls W"
+			],
+			"desc": "Vermogen van puls om soldeerbout aan te houden"
+		},
+		"TipGain": {
+			"text2": [
+				"Verander",
+				"punt gain"
+			],
+			"desc": "Punt gain"
+		},
+		"HallEffSensitivity": {
+			"text2": [
+				"Hall Eff",
+				"Sensitivity"
+			],
+			"desc": "Sensitivity of the Hall effect sensor in detecting sleep <O=Off,L=Low,M=Medium,H=High>"
+		},
+		"LockingMode": {
+			"text2": [
+				"Blokkeer",
+				"knoppen"
+			],
+			"desc": "Tijdens solderen lang op beide knoppen drukken, blokkeert ze. <U=Uit, B=Alleen boost, V=Volledig blokkeren>"
+		}
+	}
+}