--- conflicted
+++ resolved
@@ -274,8 +274,7 @@
 				"Шаг темп.",
 				"длин. наж."
 			],
-<<<<<<< HEAD
-			"desc": "Изменять температуру при длинном нажатии!"
+			"desc": "Шаг изменения температуры при длинном нажатии кнопок"
 		},
 		"PowerPulsePower":{
 			"text": "POWPLS",
@@ -283,10 +282,7 @@
 				"Power",
 				"Pulse W"
 			],
-			"desc": "Keep awake pulse power intensity"
-=======
-			"desc": "Шаг изменения температуры при длинном нажатии кнопок"
->>>>>>> 643120d9
+			"desc": "Keep awake pulse power intensity"			
 		}
 	}
 }