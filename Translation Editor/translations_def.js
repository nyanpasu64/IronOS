var def =
{
	"messages": [
		{
			"id": "SettingsCalibrationDone"
		},
		{
			"id": "SettingsCalibrationWarning"
		},
		{
			"id": "SettingsResetWarning"
		},
		{
			"id": "UVLOWarningString",
			"maxLen": 8
		},
		{
			"id": "UndervoltageString",
			"maxLen": 16
		},
		{
			"id": "InputVoltageString",
			"maxLen": 11,
			"note": "Preferably end with a space"
		},
		{
			"id": "WarningTipTempString",
			"maxLen": 12,
			"note": "Preferably end with a space"
		},
		{
			"id": "BadTipString",
			"maxLen": 8
		},
		{
			"id": "SleepingSimpleString",
			"maxLen": 4
		},
		{
			"id": "SleepingAdvancedString",
			"maxLen": 16
		},
		{
			"id": "WarningSimpleString",
			"maxLen": 4
		},
		{
			"id": "WarningAdvancedString",
			"maxLen": 16
		},
		{
			"id": "SleepingTipAdvancedString",
			"maxLen": 6
		},
		{
			"id": "IdleTipString",
			"lenSum":
			{
				"fields": ["IdleTipString", "IdleSetString"],
				"maxLen": 10
			}
		},
		{
			"id": "IdleSetString",
			"lenSum":
			{
				"fields": ["IdleTipString", "IdleSetString"],
				"maxLen": 10
			},
			"note": "Preferably start with a space"
		},
		{
			"id": "TipDisconnectedString",
			"maxLen": 16
		},
		{
			"id": "SolderingAdvancedPowerPrompt",
			"maxLen": null
		},
		{
			"id": "OffString",
			"maxLen": 3
		},
		{
			"id": "ResetOKMessage",
			"maxLen": 8
		},
		{
			"id": "YourGainMessage",
			"maxLen": 8,
			"default": "Your Gain"
		},
		{
			"id": "SettingsResetMessage",
			"maxLen": 16,
			"default": "Settings were\nreset!"
		},
		{
			"id": "LockingKeysString",
			"maxLen": 8,
			"default": "LOCKING"
		},
		{
			"id": "UnlockingKeysString",
			"maxLen": 8,
			"default": "UNLOCK"
		},
		{
			"id": "WarningKeysLockedString",
			"maxLen": 8,
			"default": "LOCKED!"
		}
	],
	"characters": [
		{
			"id": "SettingRightChar",
			"len": 1
		},
		{
			"id": "SettingLeftChar",
			"len": 1
		},
		{
			"id": "SettingAutoChar",
			"len": 1
		},
		{
			"id": "SettingFastChar",
			"len": 1
		},
		{
			"id": "SettingSlowChar",
			"len": 1
		},
		{
			"id": "SettingStartSolderingChar",
			"len": 1
		},
		{
			"id": "SettingStartSleepChar",
			"len": 1
		},
		{
			"id": "SettingStartSleepOffChar",
			"len": 1
		},
		{
			"id": "SettingStartNoneChar",
			"len": 1
		},
		{
<<<<<<< HEAD
			"id": "SettingSensitivityOff",
			"len": 1
		},
		{
			"id": "SettingSensitivityLow",
			"len": 1
		},
		{
			"id": "SettingSensitivityMedium",
			"len": 1
		},
		{
			"id": "SettingSensitivityHigh",
			"len": 1
=======
			"id": "SettingLockDisableChar",
			"len": 1,
			"default": "D"
		},
		{
			"id": "SettingLockBoostChar",
			"len": 1,
			"default": "B"
		},
		{
			"id": "SettingLockFullChar",
			"len": 1,
			"default": "F"
>>>>>>> 0ffef8fd
		}
	],
	"menuGroups": [
		{
			"id": "SolderingMenu",
			"maxLen": 11
		},
		{
			"id": "PowerSavingMenu",
			"maxLen": 11
		},
		{
			"id": "UIMenu",
			"maxLen": 11
		},
		{
			"id": "AdvancedMenu",
			"maxLen": 11
		}
	],
	"menuOptions": [
		{
			"id": "PowerSource",
			"maxLen": 5,
			"maxLen2": 11
		},
		{
			"id": "SleepTemperature",
			"maxLen": 4,
			"maxLen2": 9
		},
		{
			"id": "SleepTimeout",
			"maxLen": 4,
			"maxLen2": 9
		},
		{
			"id": "ShutdownTimeout",
			"maxLen": 5,
			"maxLen2": 11
		},
		{
			"id": "MotionSensitivity",
			"maxLen": 6,
			"maxLen2": 13
		},
		{
			"id": "TemperatureUnit",
			"maxLen": 6,
			"maxLen2": 13
		},
		{
			"id": "AdvancedIdle",
			"maxLen": 6,
			"maxLen2": 13
		},
		{
			"id": "DisplayRotation",
			"maxLen": 6,
			"maxLen2": 13
		},
		{
			"id": "BoostTemperature",
			"maxLen": 4,
			"maxLen2": 9
		},
		{
			"id": "AutoStart",
			"maxLen": 6,
			"maxLen2": 13
		},
		{
			"id": "CooldownBlink",
			"maxLen": 6,
			"maxLen2": 13
		},
		{
			"id": "TemperatureCalibration",
			"maxLen": 8,
			"maxLen2": 16
		},
		{
			"id": "SettingsReset",
			"maxLen": 8,
			"maxLen2": 16
		},
		{
			"id": "VoltageCalibration",
			"maxLen": 8,
			"maxLen2": 16
		},
		{
			"id": "AdvancedSoldering",
			"maxLen": 6,
			"maxLen2": 13
		},
		{
			"id": "ScrollingSpeed",
			"maxLen": 6,
			"maxLen2": 11
		},
		{
			"id": "TipModel",
			"maxLen": 8,
			"maxLen2": 16
		},
		{
			"id": "SimpleCalibrationMode",
			"maxLen": 8,
			"maxLen2": 16
		},
		{
			"id": "AdvancedCalibrationMode",
			"maxLen": 8,
			"maxLen2": 16
		},
		{
			"id": "PowerInput",
			"maxLen": 8,
			"maxLen2": 16
		},
		{
			"id": "PowerLimit",
			"maxLen": 5,
			"maxLen2": 11
		},
		{
			"id": "ReverseButtonTempChange",
			"maxLen": 6,
			"maxLen2": 16
		},
		{
			"id": "TempChangeShortStep",
			"maxLen": 8,
			"maxLen2": 16
		},
		{
			"id": "TempChangeLongStep",
			"maxLen": 6,
			"maxLen2": 16
		},
		{
			"id": "PowerPulsePower",
			"maxLen": 6,
			"maxLen2": 16
		},
		{
			"id": "TipGain",
			"maxLen": 6,
			"maxLen2": 8
		},
		{
<<<<<<< HEAD
			"id": "HallEffSensitivity",
			"maxLen": 6,
			"maxLen2": 8
=======
			"id": "LockingMode",
			"maxLen": 6,
			"maxLen2": 13
>>>>>>> 0ffef8fd
		}
	]
}
<|MERGE_RESOLUTION|>--- conflicted
+++ resolved
@@ -1,345 +1,341 @@
-var def =
-{
-	"messages": [
-		{
-			"id": "SettingsCalibrationDone"
-		},
-		{
-			"id": "SettingsCalibrationWarning"
-		},
-		{
-			"id": "SettingsResetWarning"
-		},
-		{
-			"id": "UVLOWarningString",
-			"maxLen": 8
-		},
-		{
-			"id": "UndervoltageString",
-			"maxLen": 16
-		},
-		{
-			"id": "InputVoltageString",
-			"maxLen": 11,
-			"note": "Preferably end with a space"
-		},
-		{
-			"id": "WarningTipTempString",
-			"maxLen": 12,
-			"note": "Preferably end with a space"
-		},
-		{
-			"id": "BadTipString",
-			"maxLen": 8
-		},
-		{
-			"id": "SleepingSimpleString",
-			"maxLen": 4
-		},
-		{
-			"id": "SleepingAdvancedString",
-			"maxLen": 16
-		},
-		{
-			"id": "WarningSimpleString",
-			"maxLen": 4
-		},
-		{
-			"id": "WarningAdvancedString",
-			"maxLen": 16
-		},
-		{
-			"id": "SleepingTipAdvancedString",
-			"maxLen": 6
-		},
-		{
-			"id": "IdleTipString",
-			"lenSum":
-			{
-				"fields": ["IdleTipString", "IdleSetString"],
-				"maxLen": 10
-			}
-		},
-		{
-			"id": "IdleSetString",
-			"lenSum":
-			{
-				"fields": ["IdleTipString", "IdleSetString"],
-				"maxLen": 10
-			},
-			"note": "Preferably start with a space"
-		},
-		{
-			"id": "TipDisconnectedString",
-			"maxLen": 16
-		},
-		{
-			"id": "SolderingAdvancedPowerPrompt",
-			"maxLen": null
-		},
-		{
-			"id": "OffString",
-			"maxLen": 3
-		},
-		{
-			"id": "ResetOKMessage",
-			"maxLen": 8
-		},
-		{
-			"id": "YourGainMessage",
-			"maxLen": 8,
-			"default": "Your Gain"
-		},
-		{
-			"id": "SettingsResetMessage",
-			"maxLen": 16,
-			"default": "Settings were\nreset!"
-		},
-		{
-			"id": "LockingKeysString",
-			"maxLen": 8,
-			"default": "LOCKING"
-		},
-		{
-			"id": "UnlockingKeysString",
-			"maxLen": 8,
-			"default": "UNLOCK"
-		},
-		{
-			"id": "WarningKeysLockedString",
-			"maxLen": 8,
-			"default": "LOCKED!"
-		}
-	],
-	"characters": [
-		{
-			"id": "SettingRightChar",
-			"len": 1
-		},
-		{
-			"id": "SettingLeftChar",
-			"len": 1
-		},
-		{
-			"id": "SettingAutoChar",
-			"len": 1
-		},
-		{
-			"id": "SettingFastChar",
-			"len": 1
-		},
-		{
-			"id": "SettingSlowChar",
-			"len": 1
-		},
-		{
-			"id": "SettingStartSolderingChar",
-			"len": 1
-		},
-		{
-			"id": "SettingStartSleepChar",
-			"len": 1
-		},
-		{
-			"id": "SettingStartSleepOffChar",
-			"len": 1
-		},
-		{
-			"id": "SettingStartNoneChar",
-			"len": 1
-		},
-		{
-<<<<<<< HEAD
-			"id": "SettingSensitivityOff",
-			"len": 1
-		},
-		{
-			"id": "SettingSensitivityLow",
-			"len": 1
-		},
-		{
-			"id": "SettingSensitivityMedium",
-			"len": 1
-		},
-		{
-			"id": "SettingSensitivityHigh",
-			"len": 1
-=======
-			"id": "SettingLockDisableChar",
-			"len": 1,
-			"default": "D"
-		},
-		{
-			"id": "SettingLockBoostChar",
-			"len": 1,
-			"default": "B"
-		},
-		{
-			"id": "SettingLockFullChar",
-			"len": 1,
-			"default": "F"
->>>>>>> 0ffef8fd
-		}
-	],
-	"menuGroups": [
-		{
-			"id": "SolderingMenu",
-			"maxLen": 11
-		},
-		{
-			"id": "PowerSavingMenu",
-			"maxLen": 11
-		},
-		{
-			"id": "UIMenu",
-			"maxLen": 11
-		},
-		{
-			"id": "AdvancedMenu",
-			"maxLen": 11
-		}
-	],
-	"menuOptions": [
-		{
-			"id": "PowerSource",
-			"maxLen": 5,
-			"maxLen2": 11
-		},
-		{
-			"id": "SleepTemperature",
-			"maxLen": 4,
-			"maxLen2": 9
-		},
-		{
-			"id": "SleepTimeout",
-			"maxLen": 4,
-			"maxLen2": 9
-		},
-		{
-			"id": "ShutdownTimeout",
-			"maxLen": 5,
-			"maxLen2": 11
-		},
-		{
-			"id": "MotionSensitivity",
-			"maxLen": 6,
-			"maxLen2": 13
-		},
-		{
-			"id": "TemperatureUnit",
-			"maxLen": 6,
-			"maxLen2": 13
-		},
-		{
-			"id": "AdvancedIdle",
-			"maxLen": 6,
-			"maxLen2": 13
-		},
-		{
-			"id": "DisplayRotation",
-			"maxLen": 6,
-			"maxLen2": 13
-		},
-		{
-			"id": "BoostTemperature",
-			"maxLen": 4,
-			"maxLen2": 9
-		},
-		{
-			"id": "AutoStart",
-			"maxLen": 6,
-			"maxLen2": 13
-		},
-		{
-			"id": "CooldownBlink",
-			"maxLen": 6,
-			"maxLen2": 13
-		},
-		{
-			"id": "TemperatureCalibration",
-			"maxLen": 8,
-			"maxLen2": 16
-		},
-		{
-			"id": "SettingsReset",
-			"maxLen": 8,
-			"maxLen2": 16
-		},
-		{
-			"id": "VoltageCalibration",
-			"maxLen": 8,
-			"maxLen2": 16
-		},
-		{
-			"id": "AdvancedSoldering",
-			"maxLen": 6,
-			"maxLen2": 13
-		},
-		{
-			"id": "ScrollingSpeed",
-			"maxLen": 6,
-			"maxLen2": 11
-		},
-		{
-			"id": "TipModel",
-			"maxLen": 8,
-			"maxLen2": 16
-		},
-		{
-			"id": "SimpleCalibrationMode",
-			"maxLen": 8,
-			"maxLen2": 16
-		},
-		{
-			"id": "AdvancedCalibrationMode",
-			"maxLen": 8,
-			"maxLen2": 16
-		},
-		{
-			"id": "PowerInput",
-			"maxLen": 8,
-			"maxLen2": 16
-		},
-		{
-			"id": "PowerLimit",
-			"maxLen": 5,
-			"maxLen2": 11
-		},
-		{
-			"id": "ReverseButtonTempChange",
-			"maxLen": 6,
-			"maxLen2": 16
-		},
-		{
-			"id": "TempChangeShortStep",
-			"maxLen": 8,
-			"maxLen2": 16
-		},
-		{
-			"id": "TempChangeLongStep",
-			"maxLen": 6,
-			"maxLen2": 16
-		},
-		{
-			"id": "PowerPulsePower",
-			"maxLen": 6,
-			"maxLen2": 16
-		},
-		{
-			"id": "TipGain",
-			"maxLen": 6,
-			"maxLen2": 8
-		},
-		{
-<<<<<<< HEAD
-			"id": "HallEffSensitivity",
-			"maxLen": 6,
-			"maxLen2": 8
-=======
-			"id": "LockingMode",
-			"maxLen": 6,
-			"maxLen2": 13
->>>>>>> 0ffef8fd
-		}
-	]
-}
+var def =
+{
+	"messages": [
+		{
+			"id": "SettingsCalibrationDone"
+		},
+		{
+			"id": "SettingsCalibrationWarning"
+		},
+		{
+			"id": "SettingsResetWarning"
+		},
+		{
+			"id": "UVLOWarningString",
+			"maxLen": 8
+		},
+		{
+			"id": "UndervoltageString",
+			"maxLen": 16
+		},
+		{
+			"id": "InputVoltageString",
+			"maxLen": 11,
+			"note": "Preferably end with a space"
+		},
+		{
+			"id": "WarningTipTempString",
+			"maxLen": 12,
+			"note": "Preferably end with a space"
+		},
+		{
+			"id": "BadTipString",
+			"maxLen": 8
+		},
+		{
+			"id": "SleepingSimpleString",
+			"maxLen": 4
+		},
+		{
+			"id": "SleepingAdvancedString",
+			"maxLen": 16
+		},
+		{
+			"id": "WarningSimpleString",
+			"maxLen": 4
+		},
+		{
+			"id": "WarningAdvancedString",
+			"maxLen": 16
+		},
+		{
+			"id": "SleepingTipAdvancedString",
+			"maxLen": 6
+		},
+		{
+			"id": "IdleTipString",
+			"lenSum":
+			{
+				"fields": ["IdleTipString", "IdleSetString"],
+				"maxLen": 10
+			}
+		},
+		{
+			"id": "IdleSetString",
+			"lenSum":
+			{
+				"fields": ["IdleTipString", "IdleSetString"],
+				"maxLen": 10
+			},
+			"note": "Preferably start with a space"
+		},
+		{
+			"id": "TipDisconnectedString",
+			"maxLen": 16
+		},
+		{
+			"id": "SolderingAdvancedPowerPrompt",
+			"maxLen": null
+		},
+		{
+			"id": "OffString",
+			"maxLen": 3
+		},
+		{
+			"id": "ResetOKMessage",
+			"maxLen": 8
+		},
+		{
+			"id": "YourGainMessage",
+			"maxLen": 8,
+			"default": "Your Gain"
+		},
+		{
+			"id": "SettingsResetMessage",
+			"maxLen": 16,
+			"default": "Settings were\nreset!"
+		},
+		{
+			"id": "LockingKeysString",
+			"maxLen": 8,
+			"default": "LOCKING"
+		},
+		{
+			"id": "UnlockingKeysString",
+			"maxLen": 8,
+			"default": "UNLOCK"
+		},
+		{
+			"id": "WarningKeysLockedString",
+			"maxLen": 8,
+			"default": "LOCKED!"
+		}
+	],
+	"characters": [
+		{
+			"id": "SettingRightChar",
+			"len": 1
+		},
+		{
+			"id": "SettingLeftChar",
+			"len": 1
+		},
+		{
+			"id": "SettingAutoChar",
+			"len": 1
+		},
+		{
+			"id": "SettingFastChar",
+			"len": 1
+		},
+		{
+			"id": "SettingSlowChar",
+			"len": 1
+		},
+		{
+			"id": "SettingStartSolderingChar",
+			"len": 1
+		},
+		{
+			"id": "SettingStartSleepChar",
+			"len": 1
+		},
+		{
+			"id": "SettingStartSleepOffChar",
+			"len": 1
+		},
+		{
+			"id": "SettingStartNoneChar",
+			"len": 1
+		},
+		{
+			"id": "SettingSensitivityOff",
+			"len": 1
+		},
+		{
+			"id": "SettingSensitivityLow",
+			"len": 1
+		},
+		{
+			"id": "SettingSensitivityMedium",
+			"len": 1
+		},
+		{
+			"id": "SettingSensitivityHigh",
+			"len": 1
+		}, {
+			"id": "SettingLockDisableChar",
+			"len": 1,
+			"default": "D"
+		},
+		{
+			"id": "SettingLockBoostChar",
+			"len": 1,
+			"default": "B"
+		},
+		{
+			"id": "SettingLockFullChar",
+			"len": 1,
+			"default": "F"
+		}
+	],
+	"menuGroups": [
+		{
+			"id": "SolderingMenu",
+			"maxLen": 11
+		},
+		{
+			"id": "PowerSavingMenu",
+			"maxLen": 11
+		},
+		{
+			"id": "UIMenu",
+			"maxLen": 11
+		},
+		{
+			"id": "AdvancedMenu",
+			"maxLen": 11
+		}
+	],
+	"menuOptions": [
+		{
+			"id": "PowerSource",
+			"maxLen": 5,
+			"maxLen2": 11
+		},
+		{
+			"id": "SleepTemperature",
+			"maxLen": 4,
+			"maxLen2": 9
+		},
+		{
+			"id": "SleepTimeout",
+			"maxLen": 4,
+			"maxLen2": 9
+		},
+		{
+			"id": "ShutdownTimeout",
+			"maxLen": 5,
+			"maxLen2": 11
+		},
+		{
+			"id": "MotionSensitivity",
+			"maxLen": 6,
+			"maxLen2": 13
+		},
+		{
+			"id": "TemperatureUnit",
+			"maxLen": 6,
+			"maxLen2": 13
+		},
+		{
+			"id": "AdvancedIdle",
+			"maxLen": 6,
+			"maxLen2": 13
+		},
+		{
+			"id": "DisplayRotation",
+			"maxLen": 6,
+			"maxLen2": 13
+		},
+		{
+			"id": "BoostTemperature",
+			"maxLen": 4,
+			"maxLen2": 9
+		},
+		{
+			"id": "AutoStart",
+			"maxLen": 6,
+			"maxLen2": 13
+		},
+		{
+			"id": "CooldownBlink",
+			"maxLen": 6,
+			"maxLen2": 13
+		},
+		{
+			"id": "TemperatureCalibration",
+			"maxLen": 8,
+			"maxLen2": 16
+		},
+		{
+			"id": "SettingsReset",
+			"maxLen": 8,
+			"maxLen2": 16
+		},
+		{
+			"id": "VoltageCalibration",
+			"maxLen": 8,
+			"maxLen2": 16
+		},
+		{
+			"id": "AdvancedSoldering",
+			"maxLen": 6,
+			"maxLen2": 13
+		},
+		{
+			"id": "ScrollingSpeed",
+			"maxLen": 6,
+			"maxLen2": 11
+		},
+		{
+			"id": "TipModel",
+			"maxLen": 8,
+			"maxLen2": 16
+		},
+		{
+			"id": "SimpleCalibrationMode",
+			"maxLen": 8,
+			"maxLen2": 16
+		},
+		{
+			"id": "AdvancedCalibrationMode",
+			"maxLen": 8,
+			"maxLen2": 16
+		},
+		{
+			"id": "PowerInput",
+			"maxLen": 8,
+			"maxLen2": 16
+		},
+		{
+			"id": "PowerLimit",
+			"maxLen": 5,
+			"maxLen2": 11
+		},
+		{
+			"id": "ReverseButtonTempChange",
+			"maxLen": 6,
+			"maxLen2": 16
+		},
+		{
+			"id": "TempChangeShortStep",
+			"maxLen": 8,
+			"maxLen2": 16
+		},
+		{
+			"id": "TempChangeLongStep",
+			"maxLen": 6,
+			"maxLen2": 16
+		},
+		{
+			"id": "PowerPulsePower",
+			"maxLen": 6,
+			"maxLen2": 16
+		},
+		{
+			"id": "TipGain",
+			"maxLen": 6,
+			"maxLen2": 8
+		},
+		{
+			"id": "HallEffSensitivity",
+			"maxLen": 6,
+			"maxLen2": 8
+		}, {
+			"id": "LockingMode",
+			"maxLen": 6,
+			"maxLen2": 13
+		}
+	]
+}