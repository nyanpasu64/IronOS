--- conflicted
+++ resolved
@@ -1,283 +1,278 @@
-{
-	"languageCode": "EN",
-	"languageLocalName": "English",
-	"cyrillicGlyphs": false,
-	"tempUnitFahrenheit": true,
-	"messages": {
-		"SettingsCalibrationDone": "Calibration done!",
-		"SettingsCalibrationWarning": "Please ensure the tip is at room temperature, before continuing!",
-		"SettingsResetWarning": "Are you sure you want to reset settings to default values?",
-		"UVLOWarningString": "DC LOW",
-		"UndervoltageString": "Undervoltage",
-		"InputVoltageString": "Input V: ",
-		"WarningTipTempString": "Tip temp: ",
-		"BadTipString": "BAD TIP",
-		"SleepingSimpleString": "Zzzz",
-		"SleepingAdvancedString": "Sleeping...",
-		"WarningSimpleString": "HOT!",
-		"WarningAdvancedString": "!!! TIP HOT !!!",
-		"SleepingTipAdvancedString": "Tip:",
-		"IdleTipString": "Tip:",
-		"IdleSetString": " Set:",
-		"TipDisconnectedString": "TIP DISCONNECTED",
-		"SolderingAdvancedPowerPrompt": "Power: ",
-		"OffString": "Off",
-		"ResetOKMessage": "Reset OK",
-		"YourGainMessage": "Your gain:",
-		"SettingsResetMessage": "Settings were\nreset!",
-		"LockingKeysString": " LOCKED",
-		"UnlockingKeysString": "UNLOCKED",
-		"WarningKeysLockedString": "!LOCKED!"
-	},
-	"characters": {
-		"SettingRightChar": "R",
-		"SettingLeftChar": "L",
-		"SettingAutoChar": "A",
-		"SettingFastChar": "F",
-		"SettingSlowChar": "S",
-		"SettingStartSolderingChar": "T",
-		"SettingStartSleepChar": "S",
-		"SettingStartSleepOffChar": "O",
-		"SettingStartNoneChar": "F",
-<<<<<<< HEAD
-		"SettingSensitivityOff":"O",
-		"SettingSensitivityLow":"L",
-		"SettingSensitivityMedium":"M",
-		"SettingSensitivityHigh":"H"
-=======
-		"SettingLockDisableChar": "D",
-		"SettingLockBoostChar": "B",
-		"SettingLockFullChar": "F"
->>>>>>> 0ffef8fd
-	},
-	"menuGroups": {
-		"SolderingMenu": {
-			"text2": [
-				"Soldering",
-				"settings"
-			],
-			"desc": "Soldering settings"
-		},
-		"PowerSavingMenu": {
-			"text2": [
-				"Sleep",
-				"modes"
-			],
-			"desc": "Power saving settings"
-		},
-		"UIMenu": {
-			"text2": [
-				"User",
-				"interface"
-			],
-			"desc": "User interface settings"
-		},
-		"AdvancedMenu": {
-			"text2": [
-				"Advanced",
-				"options"
-			],
-			"desc": "Advanced options"
-		}
-	},
-	"menuOptions": {
-		"PowerSource": {
-						"text2": [
-				"Power",
-				"source"
-			],
-			"desc": "Power source. Sets cutoff voltage. <DC 10V> <S 3.3V per cell, disable power limit>"
-		},
-		"SleepTemperature": {
-						"text2": [
-				"Sleep",
-				"temp"
-			],
-			"desc": "Sleep temperature"
-		},
-		"SleepTimeout": {
-						"text2": [
-				"Sleep",
-				"timeout"
-			],
-			"desc": "Sleep timeout <Minutes/Seconds>"
-		},
-		"ShutdownTimeout": {
-						"text2": [
-				"Shutdown",
-				"timeout"
-			],
-			"desc": "Shutdown timeout <Minutes>"
-		},
-		"MotionSensitivity": {
-						"text2": [
-				"Motion",
-				"sensitivity"
-			],
-			"desc": "Motion sensitivity <0=Off 1=Least sensitive 9=Most sensitive>"
-		},
-		"TemperatureUnit": {
-						"text2": [
-				"Temperature",
-				"unit"
-			],
-			"desc": "Temperature unit <C=Celsius F=Fahrenheit>"
-		},
-		"AdvancedIdle": {
-						"text2": [
-				"Detailed",
-				"idle screen"
-			],
-			"desc": "Display detailed information in a smaller font on the idle screen"
-		},
-		"DisplayRotation": {
-						"text2": [
-				"Display",
-				"orientation"
-			],
-			"desc": "Display orientation <A=Automatic L=Left-handed R=Right-handed>"
-		},
-		"BoostTemperature": {
-						"text2": [
-				"Boost",
-				"temp"
-			],
-			"desc": "Temperature when in \"boost mode\""
-		},
-		"AutoStart": {
-						"text2": [
-				"Auto",
-				"start"
-			],
-			"desc": "Automatically starts the iron into soldering on power up <F=Off T=Soldering S=Sleep O=Sleep at room temperature>"
-		},
-		"CooldownBlink": {
-						"text2": [
-				"Cooldown",
-				"blink"
-			],
-			"desc": "Blink the temperature on the cooling screen while the tip is still hot"
-		},
-		"TemperatureCalibration": {
-						"text2": [
-				"Calibrate",
-				"temperature?"
-			],
-			"desc": "Calibrate tip offset?"
-		},
-		"SettingsReset": {
-						"text2": [
-				"Factory",
-				"Reset?"
-			],
-			"desc": "Reset all settings!"
-		},
-		"VoltageCalibration": {
-						"text2": [
-				"Calibrate",
-				"input voltage?"
-			],
-			"desc": "VIN Calibration <long press to exit>"
-		},
-		"AdvancedSoldering": {
-						"text2": [
-				"Detailed",
-				"solder screen"
-			],
-			"desc": "Display detailed information while soldering"
-		},
-		"ScrollingSpeed": {
-						"text2": [
-				"Scrolling",
-				"speed"
-			],
-			"desc": "Speed this text scrolls past at <S=Slow F=Fast>"
-		},
-		"TipModel": {
-						"text2": [
-				"Tip",
-				"model"
-			],
-			"desc": "Tip model selection"
-		},
-		"SimpleCalibrationMode": {
-						"text2": [
-				"Simple",
-				"calibration"
-			],
-			"desc": "Simple calibration using hot water"
-		},
-		"AdvancedCalibrationMode": {
-						"text2": [
-				"Advanced",
-				"calibration"
-			],
-			"desc": "Advanced calibration using thermocouple on the tip"
-		},
-		"PowerInput": {
-						"text2": [
-				"Power",
-				"wattage"
-			],
-			"desc": "Power wattage of the power adapter used"
-		},
-		"PowerLimit": {
-						"text2": [
-				"Power",
-				"limit"
-			],
-			"desc": "Maximum power the iron can use <Watts>"
-		},
-		"ReverseButtonTempChange": {
-						"text2": [
-				"Reverse",
-				"+ - keys"
-			],
-			"desc": "Reverse assignment of temperature adjustment buttons"
-		},
-		"TempChangeShortStep": {
-						"text2": [
-				"Temp change",
-				"short"
-			],
-			"desc": "Temperature change steps on short button press"
-		},
-		"TempChangeLongStep": {
-						"text2": [
-				"Temp change",
-				"long"
-			],
-			"desc": "Temperature change steps on long button press"
-		},
-		"PowerPulsePower":{
-						"text2": [
-				"Power",
-				"Pulse W"
-			],
-			"desc": "Keep awake pulse power intensity"
-		},
-		"TipGain": {
-						"text2": [
-				"Modify",
-				"tip gain"
-			],
-			"desc": "Tip gain"
-		},
-<<<<<<< HEAD
-		"HallEffSensitivity": {
-						"text2": [
-				"Hall Eff",
-				"Sensitivity"
-			],
-			"desc": "Sensitivity of the Hall effect sensor in detecting sleep <O=Off,L=Low,M=Medium,H=High>"
-=======
-		"LockingMode": {
-						"text2": [
-				"Allow buttons",
-				"locking"
-			],
-			"desc": "When soldering, long press on both buttons lock them <D=Disable, B=Boost only, F=Full locking>"
->>>>>>> 0ffef8fd
-		}
-	}
-}
+{
+	"languageCode": "EN",
+	"languageLocalName": "English",
+	"cyrillicGlyphs": false,
+	"tempUnitFahrenheit": true,
+	"messages": {
+		"SettingsCalibrationDone": "Calibration done!",
+		"SettingsCalibrationWarning": "Please ensure the tip is at room temperature, before continuing!",
+		"SettingsResetWarning": "Are you sure you want to reset settings to default values?",
+		"UVLOWarningString": "DC LOW",
+		"UndervoltageString": "Undervoltage",
+		"InputVoltageString": "Input V: ",
+		"WarningTipTempString": "Tip temp: ",
+		"BadTipString": "BAD TIP",
+		"SleepingSimpleString": "Zzzz",
+		"SleepingAdvancedString": "Sleeping...",
+		"WarningSimpleString": "HOT!",
+		"WarningAdvancedString": "!!! TIP HOT !!!",
+		"SleepingTipAdvancedString": "Tip:",
+		"IdleTipString": "Tip:",
+		"IdleSetString": " Set:",
+		"TipDisconnectedString": "TIP DISCONNECTED",
+		"SolderingAdvancedPowerPrompt": "Power: ",
+		"OffString": "Off",
+		"ResetOKMessage": "Reset OK",
+		"YourGainMessage": "Your gain:",
+		"SettingsResetMessage": "Settings were\nreset!",
+		"LockingKeysString": " LOCKED",
+		"UnlockingKeysString": "UNLOCKED",
+		"WarningKeysLockedString": "!LOCKED!"
+	},
+	"characters": {
+		"SettingRightChar": "R",
+		"SettingLeftChar": "L",
+		"SettingAutoChar": "A",
+		"SettingFastChar": "F",
+		"SettingSlowChar": "S",
+		"SettingStartSolderingChar": "T",
+		"SettingStartSleepChar": "S",
+		"SettingStartSleepOffChar": "O",
+		"SettingStartNoneChar": "F",
+		"SettingSensitivityOff": "O",
+		"SettingSensitivityLow": "L",
+		"SettingSensitivityMedium": "M",
+		"SettingSensitivityHigh": "H",
+		"SettingLockDisableChar": "D",
+		"SettingLockBoostChar": "B",
+		"SettingLockFullChar": "F"
+	},
+	"menuGroups": {
+		"SolderingMenu": {
+			"text2": [
+				"Soldering",
+				"settings"
+			],
+			"desc": "Soldering settings"
+		},
+		"PowerSavingMenu": {
+			"text2": [
+				"Sleep",
+				"modes"
+			],
+			"desc": "Power saving settings"
+		},
+		"UIMenu": {
+			"text2": [
+				"User",
+				"interface"
+			],
+			"desc": "User interface settings"
+		},
+		"AdvancedMenu": {
+			"text2": [
+				"Advanced",
+				"options"
+			],
+			"desc": "Advanced options"
+		}
+	},
+	"menuOptions": {
+		"PowerSource": {
+			"text2": [
+				"Power",
+				"source"
+			],
+			"desc": "Power source. Sets cutoff voltage. <DC 10V> <S 3.3V per cell, disable power limit>"
+		},
+		"SleepTemperature": {
+			"text2": [
+				"Sleep",
+				"temp"
+			],
+			"desc": "Sleep temperature"
+		},
+		"SleepTimeout": {
+			"text2": [
+				"Sleep",
+				"timeout"
+			],
+			"desc": "Sleep timeout <Minutes/Seconds>"
+		},
+		"ShutdownTimeout": {
+			"text2": [
+				"Shutdown",
+				"timeout"
+			],
+			"desc": "Shutdown timeout <Minutes>"
+		},
+		"MotionSensitivity": {
+			"text2": [
+				"Motion",
+				"sensitivity"
+			],
+			"desc": "Motion sensitivity <0=Off 1=Least sensitive 9=Most sensitive>"
+		},
+		"TemperatureUnit": {
+			"text2": [
+				"Temperature",
+				"unit"
+			],
+			"desc": "Temperature unit <C=Celsius F=Fahrenheit>"
+		},
+		"AdvancedIdle": {
+			"text2": [
+				"Detailed",
+				"idle screen"
+			],
+			"desc": "Display detailed information in a smaller font on the idle screen"
+		},
+		"DisplayRotation": {
+			"text2": [
+				"Display",
+				"orientation"
+			],
+			"desc": "Display orientation <A=Automatic L=Left-handed R=Right-handed>"
+		},
+		"BoostTemperature": {
+			"text2": [
+				"Boost",
+				"temp"
+			],
+			"desc": "Temperature when in \"boost mode\""
+		},
+		"AutoStart": {
+			"text2": [
+				"Auto",
+				"start"
+			],
+			"desc": "Automatically starts the iron into soldering on power up <F=Off T=Soldering S=Sleep O=Sleep at room temperature>"
+		},
+		"CooldownBlink": {
+			"text2": [
+				"Cooldown",
+				"blink"
+			],
+			"desc": "Blink the temperature on the cooling screen while the tip is still hot"
+		},
+		"TemperatureCalibration": {
+			"text2": [
+				"Calibrate",
+				"temperature?"
+			],
+			"desc": "Calibrate tip offset?"
+		},
+		"SettingsReset": {
+			"text2": [
+				"Factory",
+				"Reset?"
+			],
+			"desc": "Reset all settings!"
+		},
+		"VoltageCalibration": {
+			"text2": [
+				"Calibrate",
+				"input voltage?"
+			],
+			"desc": "VIN Calibration <long press to exit>"
+		},
+		"AdvancedSoldering": {
+			"text2": [
+				"Detailed",
+				"solder screen"
+			],
+			"desc": "Display detailed information while soldering"
+		},
+		"ScrollingSpeed": {
+			"text2": [
+				"Scrolling",
+				"speed"
+			],
+			"desc": "Speed this text scrolls past at <S=Slow F=Fast>"
+		},
+		"TipModel": {
+			"text2": [
+				"Tip",
+				"model"
+			],
+			"desc": "Tip model selection"
+		},
+		"SimpleCalibrationMode": {
+			"text2": [
+				"Simple",
+				"calibration"
+			],
+			"desc": "Simple calibration using hot water"
+		},
+		"AdvancedCalibrationMode": {
+			"text2": [
+				"Advanced",
+				"calibration"
+			],
+			"desc": "Advanced calibration using thermocouple on the tip"
+		},
+		"PowerInput": {
+			"text2": [
+				"Power",
+				"wattage"
+			],
+			"desc": "Power wattage of the power adapter used"
+		},
+		"PowerLimit": {
+			"text2": [
+				"Power",
+				"limit"
+			],
+			"desc": "Maximum power the iron can use <Watts>"
+		},
+		"ReverseButtonTempChange": {
+			"text2": [
+				"Reverse",
+				"+ - keys"
+			],
+			"desc": "Reverse assignment of temperature adjustment buttons"
+		},
+		"TempChangeShortStep": {
+			"text2": [
+				"Temp change",
+				"short"
+			],
+			"desc": "Temperature change steps on short button press"
+		},
+		"TempChangeLongStep": {
+			"text2": [
+				"Temp change",
+				"long"
+			],
+			"desc": "Temperature change steps on long button press"
+		},
+		"PowerPulsePower": {
+			"text2": [
+				"Power",
+				"Pulse W"
+			],
+			"desc": "Keep awake pulse power intensity"
+		},
+		"TipGain": {
+			"text2": [
+				"Modify",
+				"tip gain"
+			],
+			"desc": "Tip gain"
+		},
+		"HallEffSensitivity": {
+			"text2": [
+				"Hall Eff",
+				"Sensitivity"
+			],
+			"desc": "Sensitivity of the Hall effect sensor in detecting sleep <O=Off,L=Low,M=Medium,H=High>"
+		},
+		"LockingMode": {
+			"text2": [
+				"Allow buttons",
+				"locking"
+			],
+			"desc": "When soldering, long press on both buttons lock them <D=Disable, B=Boost only, F=Full locking>"
+		}
+	}
+}